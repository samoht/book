--- conflicted
+++ resolved
@@ -1,2315 +1,1143 @@
-<<<<<<< HEAD
-<html xmlns="http://www.w3.org/1999/xhtml">
-  <head>
-    <meta name="generator" content="HTML Tidy for HTML5 for Mac OS X version 4.9.20"/>
-
-    <title></title>
-  </head>
-
-  <body>
-    <section xmlns="http://www.w3.org/1999/xhtml"
-	     id="command-line-parsing" data-type="chapter">
-      <h1>Command-Line Parsing</h1>
-
-      <p>
-	Many of the OCaml programs that you'll write will end up as
-	binaries that need to be run from a command prompt. Any
-	nontrivial command line should support a collection of basic
-	features:</p>
-
-      <ul><li><p>
-	    Parsing of command-line arguments</p></li>
-
-	<li> <p>
-	    Generation of error messages in response to incorrect
-            inputs</p></li>
-
-	<li> <p>
-	    Help for all the available options </p> </li>
-
-	<li> <p>
-	    Interactive autocompletion</p> </li>
+<section id="command-line-parsing" data-type="chapter">
+  <h1>Command-Line Parsing</h1>
+
+  <p>
+    Many of the OCaml programs that you'll write will end up as
+    binaries that need to be run from a command prompt. Any
+    nontrivial command line should support a collection of basic
+    features:</p>
+
+  <ul><li><p>
+	Parsing of command-line arguments</p></li>
+
+    <li> <p>
+	Generation of error messages in response to incorrect
+        inputs</p></li>
+
+    <li> <p>
+	Help for all the available options </p> </li>
+
+    <li> <p>
+	Interactive autocompletion</p> </li>
+  </ul>
+
+  <p>
+    It's tedious and error-prone to code all of this manually for
+    every program you write. Core provides the Command library,
+    which simplifies all of this by letting you declare your
+    command-line options in one place and by deriving all of the
+    above functionality from these declarations.
+
+    <idx>command-line parsing/Command library for</idx></p>
+
+  <p>
+    Command is simple to use for simple applications but also
+    scales well as your needs grow more complex. In particular,
+    Command provides a sophisticated subcommand mode that groups
+    related commands together as the complexity of your user
+    interface grows. You may already be familiar with this
+    command-line style from the Git or Mercurial version control
+    systems.</p>
+
+  <p>
+    In this chapter, we'll:</p>
+
+  <ul>
+    <li> <p>
+	Learn how to use Command to construct basic and grouped
+        command-line interfaces</p> </li>
+
+    <li> <p>
+	We will build simple equivalents to the cryptographic
+        <code>md5</code> and <code>shasum</code> utilities</p> </li>
+
+    <li> <p>
+	Demonstrate how to declare complex command-line interfaces
+	in a type-safe and elegant way
+
+	<idx>combinators/functional combinators</idx></p> </li>
+  </ul>
+
+  <section id="basic-command-line-parsing" data-type="sect1">
+    <h1>Basic Command-Line Parsing</h1>
+
+    <p>
+      Let's start by working through a clone of the
+      <code>md5sum</code> command that is present on most Linux
+      installations (the equivalent command on Mac OS X is simply
+      <code>md5</code>). The following function defined below reads
+      in the contents of a file, applies the MD5 one-way
+      cryptographic hash function to the data, and outputs an ASCII
+      hex representation of the result:
+
+      <idx>MD5 one-way cryptographic hash function</idx>
+      <idx>command-line parsing/basic approach to</idx></p>
+
+    <link rel="import" href="code/command-line-parsing/basic_md5/basic_md5.ml"/>
+
+    <p>
+      The <code>do_hash</code> function accepts
+      a <code>filename</code> parameter and prints the
+      human-readable MD5 string to the console standard
+      output. The first step toward turning this function into a
+      command-line program is to create a parser for the command
+      line arguments.  The module <code>Command.Param</code>
+      provides a set of combinators that can be combined together
+      to define a parameter parser for optional flags and
+      positional arguments, including documentation, the types
+      they should map to, and whether to take special actions such
+      as pausing for interactive input if certain inputs are
+      encountered.</p>
+
+    <section id="anonymous-arguments" data-type="sect2">
+      <h2>Defining an anonymous argument</h2>
+
+      <p>
+	Let's build a parser for a command line UI with a
+	single <em>anonymous</em> argument, i.e., an argument that
+	is passed in without a flag.</p>
+
+      <link rel="import" part="1"
+	    href="code/command-line-parsing/basic_md5/basic_md5.ml" />
+
+      <p>
+	Here, <code>anon</code> is used to signal the parsing of
+	an anonymous argument, and the expression <code>("filename"
+	  %: file)</code> indicates the textual name of the argument
+	and specification that describes the kind of value that is
+	expected. The textual name is used for generating help
+	text, and the specification is used both to nail down the
+	OCaml type of the returned value (<code>string</code>, in
+	this case) and to guide features like auto-completion and
+	input validation. The
+	values <code>anon</code>, <code>file</code>
+	and <code>%:</code> all come from
+	the <code>Command.Param</code> module.</p>
+
+    </section>
+
+    <section id="defining-basic-commands" data-type="sect2">
+      <h2>Defining basic commands</h2>
+
+      <p>
+	Once we've defined a specification, we need to put it to
+        work on real input. The simplest way is to directly create
+        a command-line interface with <code>Command.basic</code>.
+
+	<idx>Command.basic</idx></p>
+
+      <link rel="import" href="code/command-line-parsing/basic_md5/basic_md5.ml" part="2"/>
+
+      <p>
+	The <code>summary</code> argument is a one-line
+	description which goes at the top of the help screen,
+	while the (optional) <code>readme</code> argument is for
+	providing a more detailed description that will be
+	provided on demand.</p>
+
+      <p>
+	The final argument is the most interesting one, which is
+	the parameter parser. This will be easier to understand if
+	we first learn a bit more about the type signatures of the
+	various components we've been using. Let's do that by
+	recreating some of this code in the toplevel.</p>
+
+      <link rel="import" part="1"
+	    href="code/command-line-parsing/command_types.mlt"/>
+
+      <p>
+	The type parameter of <code>filename_param</code> is there
+	to indicate the type of the value returned by the parser;
+	in this case, <code>string</code>. </p>
+
+      <p>
+	But <code>Command.basic</code> requires a parameter parser
+	that returns a value of type <code>unit -> unit</code>. We
+	can see that by using <code>#show</code> to explore the
+	types.</p>
+
+      <link rel="import" part="2"
+	    href="code/command-line-parsing/command_types.mlt"/>
+
+      <p>
+	It makes sense that <code>Command.basic</code> wants a
+	parser that returns a function; after all, in the end, it
+	needs a function it can run that constitutes the execution
+	of the program. But how do we get such a parser, given the
+	parser we have returns just a filename? </p>
+
+      <p>
+	The answer is to use a <code>map</code> function to
+	change the value returned by the parser.
+      </p>
+
+      <link rel="import" part="3"
+	    href="code/command-line-parsing/command_types.mlt"/>
+
+      <p>
+	And that's exactly what we did in our invocation
+	of <code>Command.basic</code> earlier. And, as required,
+	the value that we return is itself a function of
+	type <code>unit -> unit</code>.</p>
+
+    </section>
+
+    <section id="running-basic-commands" data-type="sect2">
+      <h2>Running commands</h2>
+
+      <p>
+	Once we've defined the basic command, running it is just
+        one function call away:</p>
+
+      <link rel="import" part="3"
+	    href="code/command-line-parsing/basic_md5/basic_md5.ml" />
+
+      <p>
+	<code>Command.run</code> takes a couple of optional
+        arguments that are useful to identify which version of the
+        binary you are running in production. You'll need to
+        install Cryptokit via <code>opam install cryptokit</code>
+        before building this example. Once that's completed, run
+        the following to compile the binary.</p>
+
+      <link rel="import"
+	    href="code/command-line-parsing/basic_md5/jbuild"/>
+      <link rel="import" part="build"
+	    href="code/command-line-parsing/basic_md5/basic_md5.sh" />
+
+      <p>
+	You can now query the version information for the binary
+        you just compiled:</p>
+
+      <link rel="import" href="code/command-line-parsing/basic_md5/basic_md5.sh" part="get version"/>
+
+      <p>
+	The versions that you see in the output were defined via
+        the optional arguments to <code>Command.run</code>. You can
+        leave these blank in your own programs or get your build
+        system to generate them directly from your version control
+        system (e.g., by running <code>hg id</code> to generate a
+        build revision number, in the case of Mercurial):</p>
+
+      <link rel="import" href="code/command-line-parsing/basic_md5/basic_md5.sh" part="get help"/>
+
+      <p>
+	When we invoke this binary without any arguments, it
+        helpfully displays all of the command-line options
+        available, along with a message to the standard error that
+        informs you that a required argument <code>filename</code>
+        is missing.</p>
+
+      <p>
+	If you do supply the <code>filename</code> argument,
+        then <code>do_hash</code> is called with the argument and
+        the MD5 output is displayed to the standard output:</p>
+
+      <link rel="import" href="code/command-line-parsing/basic_md5/basic_md5.sh" part="run"/>
+
+      <p>
+	And that's all it took to build our little MD5 utility!
+        Here's a complete version of the example we just walked
+        through, made slightly more succinct by removing
+        intermediate variables:</p>
+
+      <link rel="import" href="code/command-line-parsing/basic_md5_succinct.ml"/>
+
+      <p>
+	Now that we have the basics in place, the rest of the
+        chapter will examine some of the more advanced features of
+        Command.</p>
+    </section>
+  </section>
+
+  <section id="argument-types" data-type="sect1">
+    <h1>Argument Types</h1>
+
+    <p>
+      You aren't just limited to parsing command lines as
+      strings, of course. <code>Command.Spec</code> defines several
+      other conversion functions (shown in <a href="14-command-line-parsing.html#table14_1" data-type="xref">Table14_1</a>) that validate and parse input into
+      various types.
+
+      <idx>arguments/argument types</idx>
+      <idx>command-line parsing/argument types</idx></p>
+
+    <table id="table14_1">
+      <caption>
+        Conversion functions defined by <code>Command.spec</code>
+      </caption>
+
+      <thead>
+        <tr>
+          <th>Argument type</th>
+
+          <th>OCaml type</th>
+
+          <th>Example</th>
+        </tr>
+      </thead>
+
+      <tbody>
+        <tr>
+          <td><code>string</code></td>
+
+          <td><code>string</code></td>
+
+          <td><code>foo</code></td>
+        </tr>
+
+        <tr>
+          <td><code>int</code></td>
+
+          <td><code>int</code></td>
+
+          <td><code>123</code></td>
+        </tr>
+
+        <tr>
+          <td><code>float</code></td>
+
+          <td><code>float</code></td>
+
+          <td><code>123.01</code></td>
+        </tr>
+
+        <tr>
+          <td><code>bool</code></td>
+
+          <td><code>bool</code></td>
+
+          <td><code>true</code></td>
+        </tr>
+
+        <tr>
+          <td><code>date</code></td>
+
+          <td><code>Date.t</code></td>
+
+          <td><code>2013-12-25</code></td>
+        </tr>
+
+        <tr>
+          <td><code>time_span</code></td>
+
+          <td><code>Span.t</code></td>
+
+          <td><code>5s</code></td>
+        </tr>
+
+        <tr>
+          <td><code>file</code></td>
+
+          <td><code>string</code></td>
+
+          <td><code>/etc/passwd</code></td>
+        </tr>
+      </tbody>
+    </table>
+
+    <p>
+      We can tighten up the specification of the command to
+      <code>file</code> to reflect that the argument must be a
+      valid filename, and not just any string:</p>
+
+    <link rel="import" href="code/command-line-parsing/basic_md5_as_filename/basic_md5_as_filename.ml" part="1"/>
+
+    <p>
+      Running this with a nonexistent filename will now output
+      an error if the file doesn't exist. As a bonus, it also
+      enables interactive command-line completion to work on the
+      filename argument (explained later in the chapter):</p>
+
+    <link rel="import" href="code/command-line-parsing/basic_md5_as_filename/run_basic_md5_as_filename.errsh"/>
+
+    <section id="defining-custom-argument-types" data-type="sect2">
+      <h2>Defining Custom Argument Types</h2>
+
+      <p>
+	We can also define our own argument types if the
+        predefined ones aren't sufficient. For instance, let's make
+        a <code>regular_file</code> argument type that ensures that
+        the input file isn't a character device or some other odd
+        UNIX file type that can't be fully read:
+
+	<idx>arguments/defining custom types</idx></p>
+
+      <link rel="import" href="code/command-line-parsing/basic_md5_with_custom_arg/basic_md5_with_custom_arg.ml"/>
+
+      <p>
+	The <code>regular_file</code> function transforms a
+        <code>filename</code> string parameter into the same string
+        but first checks that the file exists and is a regular file
+        type. When you build and run this code, you will see the
+        new error messages if you try to open a special device such
+        as <code>/dev/null</code>:</p>
+
+      <link rel="import" href="code/command-line-parsing/basic_md5_with_custom_arg/run_basic_md5_with_custom_arg.errsh"/>
+    </section>
+
+    <section id="optional-and-default-arguments" data-type="sect2">
+      <h2>Optional and Default Arguments</h2>
+
+      <p>
+	A more realistic MD5 binary could also read from the
+        standard input if a <code>filename</code> isn't
+        specified:
+
+	<idx>arguments/default arguments</idx>
+	<idx>default arguments</idx>
+	<idx>optional arguments/and default arguments</idx>
+	<idx>arguments/optional arguments</idx></p>
+
+      <link rel="import" href="code/command-line-parsing/basic_md5_with_optional_file_broken/basic_md5_with_optional_file_broken.ml" part="1"/>
+
+      <p>
+	This just wraps the <code>filename</code> argument
+        declaration in the <code>maybe</code> function to mark it
+        as an optional argument. However, building this results in
+        a compile-time error:</p>
+      <link rel="import" href="code/command-line-parsing/basic_md5_with_optional_file_broken/jbuild"/>
+      <link rel="import" href="code/command-line-parsing/basic_md5_with_optional_file_broken/build_basic_md5_with_optional_file_broken.errsh"/>
+
+      <p>
+	This is because changing the argument type has also
+        changed the type of the callback function. It now wants a
+        <code>string option</code> instead of a
+        <code>string</code>, since the value has become optional.
+        We can adapt our example to use the new information and
+        read from standard input if no file is specified:</p>
+
+      <link rel="import" href="code/command-line-parsing/basic_md5_with_optional_file/basic_md5_with_optional_file.ml"/>
+
+      <p>
+	The <code>filename</code> parameter to
+        <code>do_hash</code> is now a <code>string option</code>
+        type. This is resolved into an input channel via
+        <code>get_inchan</code> to determine whether to open the
+        standard input or a file, and then the rest of the command
+        is similar to our previous examples.</p>
+
+      <p>
+	Another possible way to handle this would be to supply a
+        dash as the default filename if one isn't specified. The
+        <code>maybe_with_default</code> function can do just this,
+        with the benefit of not having to change the callback
+        parameter type (which may be a problem in more complex
+        applications).</p>
+
+      <p>
+	The following example behaves exactly the same as the
+        previous example, but replaces <code>maybe</code> with
+        <code>maybe_with_default</code>:</p>
+
+      <link rel="import" href="code/command-line-parsing/basic_md5_with_optional_file/basic_md5_with_default_file.ml"/>
+
+      <p>
+	Building and running both against a system file confirms
+        that they have the same behavior:</p>
+
+      <link rel="import" href="code/command-line-parsing/basic_md5_with_optional_file/jbuild"/>
+      <link rel="import" href="code/command-line-parsing/basic_md5_with_optional_file/basic_and_default_md5.sh" part="build"/>
+      <link rel="import" href="code/command-line-parsing/basic_md5_with_optional_file/basic_and_default_md5.sh" part="run"/>
+    </section>
+
+    <section id="sequences-of-arguments" data-type="sect2">
+      <h2>Sequences of Arguments</h2>
+
+      <p>
+	One last transformation that's useful is to obtain lists
+        of anonymous arguments rather than a single one. As an
+        example, let's modify our MD5 code to take a collection of
+        files to process on the command line:
+
+	<idx>arguments/sequences of</idx></p>
+
+      <link rel="import" href="code/command-line-parsing/basic_md5_sequence.ml"/>
+
+      <p>
+	The callback function is a little more complex now, to
+        handle the extra options. The <code>files</code> are now a
+        <code>string list</code>, and an empty list reverts to
+        using standard input, just as our previous
+        <code>maybe</code> and <code>maybe_with_default</code>
+        examples did. If the list of files isn't empty, then it
+        opens up each file and runs them through
+        <code>do_hash</code> sequentially.</p>
+    </section>
+  </section>
+
+  <section id="adding-labeled-flags-to-the-command-line" data-type="sect1">
+    <h1>Adding Labeled Flags to the Command Line</h1>
+
+    <p>
+      You aren't just limited to anonymous arguments on the
+      command line. A <em>flag</em> is a named field that can be
+      followed by an optional argument. These flags can appear in
+      any order on the command line, or multiple times, depending
+      on how they're declared in the specification.
+
+      <idx>flags</idx>
+      <idx>command-line parsing/labeled flags and</idx></p>
+
+    <p>
+      Let's add two arguments to our <code>md5</code> command
+      that mimics the Mac OS X version. A <code>-s</code> flag
+      specifies the string to be hashed directly on the command
+      line and <code>-t</code> runs a self-test. The complete
+      example follows:</p>
+
+    TODO: build_basic_md5_with_flags.sh
+    <link rel="import" href="code/command-line-parsing/basic_md5_with_flags/jbuild"/>
+    <link rel="import" href="code/command-line-parsing/basic_md5_with_flags/basic_md5_with_flags.sh" part="build"/>
+    <link rel="import" href="code/command-line-parsing/basic_md5_with_flags/basic_md5_with_flags.ml"/>
+
+    <p>
+      The specification now uses the <code>flag</code> function
+      to define the two new labeled, command-line arguments. The
+      <code>doc</code> string is formatted so that the first word
+      is the short name that appears in the usage text, with the
+      remainder being the full help text. Notice that the
+      <code>-t</code> flag has no argument, and so we prepend its
+      <code>doc</code> text with a blank space. The help text for
+      the preceding code looks like this:</p>
+
+    <link rel="import" href="code/command-line-parsing/basic_md5_with_flags/basic_md5_with_flags.sh" part="run"/>
+
+    <p>
+      The <code>-s</code> flag in our specification requires a
+      <code>string</code> argument and isn't optional. The Command
+      parser outputs an error message if the flag isn't supplied,
+      as with the anonymous arguments in earlier examples. <a href="14-command-line-parsing.html#table14-2" data-type="xref">Table14 2</a> contains a list of some of the functions
+      that you can wrap flags in to control how they are
+      parsed.
+
+      <idx>flag functions</idx></p>
+
+    <table id="table14-2">
+      <caption>
+        Flag functions
+      </caption>
+
+      <thead>
+        <tr>
+          <th>Flag function</th>
+
+          <th>OCaml type</th>
+        </tr>
+      </thead>
+
+      <tbody>
+        <tr>
+          <td><code>required</code> <em>arg</em></td>
+
+          <td><em>arg</em> and error if not present</td>
+        </tr>
+
+        <tr>
+          <td><code>optional</code> <em>arg</em></td>
+
+          <td><em>arg</em> <code>option</code></td>
+        </tr>
+
+        <tr>
+          <td><code>optional_with_default</code> <em>val</em>
+	    <em>arg</em></td>
+
+          <td><em>arg</em> with default <em>val</em> if not
+	    present</td>
+        </tr>
+
+        <tr>
+          <td><code>listed</code> <em>arg</em></td>
+
+          <td><em>arg</em> <code>list</code>, flag may appear
+	    multiple times</td>
+        </tr>
+
+        <tr>
+          <td><code>no_arg</code></td>
+
+          <td><code>bool</code> that is true if flag is
+	    present</td>
+        </tr>
+      </tbody>
+    </table>
+
+    <p>
+      The flags affect the type of the callback function in
+      exactly the same way as anonymous arguments do. This lets you
+      change the specification and ensure that all the callback
+      functions are updated appropriately, without runtime
+      errors.</p>
+  </section>
+
+  <section id="grouping-sub-commands-together" data-type="sect1">
+    <h1>Grouping Subcommands Together</h1>
+
+    <p>
+      You can get pretty far by using flags and anonymous
+      arguments to assemble complex, command-line interfaces. After
+      a while, though, too many options can make the program very
+      confusing for newcomers to your application. One way to solve
+      this is by grouping common operations together and adding
+      some hierarchy to the command-line interface.
+
+      <idx>subcommands, grouping of</idx>
+      <idx>OPAM package manager</idx>
+      <idx>command-line parsing/subcommand grouping</idx></p>
+
+    <p>
+      You'll have run across this style already when using the
+      OPAM package manager (or, in the non-OCaml world, the Git or
+      Mercurial commands). OPAM exposes commands in this form:</p>
+
+    <link rel="import" href="code/command-line-parsing/opam.rawsh"/>
+
+    <p>
+      The <code>config</code>, <code>remote</code>, and
+      <code>install</code> keywords form a logical grouping of
+      commands that factor out a set of flags and arguments. This
+      lets you prevent flags that are specific to a particular
+      subcommand from leaking into the general configuration
+      space.
+
+      <idx>install keyword</idx>
+      <idx>remote keyword</idx></p>
+
+    <p>
+      This usually only becomes a concern when your application
+      organically grows features. Luckily, it's simple to extend
+      your application to do this in Command: just swap the
+      <code>Command.basic</code> for <code>Command.group</code>,
+      which takes an association list of specifications and handles
+      the subcommand parsing and help output for you:
+
+      <idx>Command.group</idx></p>
+
+    <link rel="import" href="code/command-line-parsing/group.mlt" part="1"/>
+
+    <p>
+      The <code>group</code> signature accepts a list of basic
+      <code>Command.t</code> values and their corresponding names.
+      When executed, it looks for the appropriate subcommand from
+      the name list, and dispatches it to the right command
+      handler.</p>
+
+    <p>
+      Let's build the outline of a calendar tool that does a few
+      operations over dates from the command line. We first need to
+      define a command that adds days to an input date and prints
+      the resulting date:</p>
+
+    <link rel="import" href="code/command-line-parsing/cal_add_days.ml"/>
+
+    <p>
+      Everything in this command should be familiar to you by
+      now. Once you've tested it and made sure it works, we can
+      define another new command that takes the difference of two
+      dates. However, instead of creating a new binary, we group
+      both operations as subcommands using
+      <code>Command.group</code>:</p>
+
+    <link rel="import" href="code/command-line-parsing/cal_add_sub_days/cal_add_sub_days.ml"/>
+
+    <p>
+      And that's all you really need to add subcommand support!
+      Let's build the example first in the usual way and inspect
+      the help output, which now reflects the subcommands we just
+      added.</p>
+    <link rel="import" href="code/command-line-parsing/cal_add_sub_days/jbuild"/>
+    <link rel="import" href="code/command-line-parsing/cal_add_sub_days/cal_add_sub_days.sh" part="build"/>
+
+    <p>
+      We can invoke the two commands we just defined to verify
+      that they work and see the date parsing in action:</p>
+
+    <link rel="import" href="code/command-line-parsing/cal_add_sub_days/cal_add_sub_days.sh" part="run"/>
+  </section>
+
+  <section id="advanced-control-over-parsing" data-type="sect1">
+    <h1>Advanced Control over Parsing</h1>
+
+    <p>
+      The functions for generating a specification may seem like
+      magic. In particular, even if you know how to use them, it's
+      not entirely clear how they work, and in particular, why the
+      types work out the way they do.
+
+      <idx id="CLPadv">command-line parsing/advanced control over</idx></p>
+
+    <p>
+      Understanding the details of how these specifications fit
+      together becomes more useful as your command-line interfaces
+      get more complex. In particular, you may want to factor out
+      common functionality between specifications or interrupt the
+      parsing to perform special processing, such as requesting an
+      interactive passphrase from the user before proceeding. All
+      of this is helped by a deeper understanding of the Command
+      library.</p>
+
+    <p>
+      In the following sections we'll explain the logic behind
+      the combinators we've already described and show you some new
+      combinators that let you use Command even more
+      effectively.</p>
+
+    <section id="the-types-behind-command.spec" data-type="sect2">
+      <h2>The Types Behind Command.Spec</h2>
+
+      <p>
+	The Command module's safety relies on the
+        specification's output values precisely matching the
+        callback function which invokes the main program. In order
+        to prevent any such mismatches, Command uses some
+        interesting type machinery to guarantee they remain in
+        sync. You don't have to understand this section to use the
+        more advanced combinators, but it'll help you debug type
+        errors as you use Command more.
+
+	<idx>callback function</idx>
+	<idx>debugging/Command mode</idx>
+	<idx>Command module</idx></p>
+
+      <p>
+	The <code>Command.Spec.t</code> type looks deceptively
+        simple: <code>('a, 'b) t</code>. You can think of
+        <code>('a, 'b) t</code> here as a function of type <code>'a
+          -&gt; 'b</code>, but embellished with information
+        about:</p>
+
+      <ul>
+        <li>
+          <p>
+	    How to parse the command line</p>
+        </li>
+
+        <li>
+          <p>
+	    What the command does and how to call it</p>
+        </li>
+
+        <li>
+          <p>
+	    How to autocomplete a partial command line</p>
+        </li>
       </ul>
 
       <p>
-	It's tedious and error-prone to code all of this manually for
-	every program you write. Core provides the Command library,
-	which simplifies all of this by letting you declare your
-	command-line options in one place and by deriving all of the
-	above functionality from these declarations.
-
-	<idx>command-line parsing/Command library for</idx></p>
-
-      <p>
-	Command is simple to use for simple applications but also
-	scales well as your needs grow more complex. In particular,
-	Command provides a sophisticated subcommand mode that groups
-	related commands together as the complexity of your user
-	interface grows. You may already be familiar with this
-	command-line style from the Git or Mercurial version control
-	systems.</p>
-
-      <p>
-	In this chapter, we'll:</p>
-
-      <ul>
-	<li> <p>
-	    Learn how to use Command to construct basic and grouped
-            command-line interfaces</p> </li>
-
-	<li> <p>
-	    We will build simple equivalents to the cryptographic
-            <code>md5</code> and <code>shasum</code> utilities</p> </li>
-
-	<li> <p>
-	    Demonstrate how to declare complex command-line interfaces
-	    in a type-safe and elegant way
-
-	    <idx>combinators/functional combinators</idx></p> </li>
-      </ul>
-
-      <section id="basic-command-line-parsing" data-type="sect1">
-	<h1>Basic Command-Line Parsing</h1>
-
-	<p>
-	  Let's start by working through a clone of the
-	  <code>md5sum</code> command that is present on most Linux
-	  installations (the equivalent command on Mac OS X is simply
-	  <code>md5</code>). The following function defined below reads
-	  in the contents of a file, applies the MD5 one-way
-	  cryptographic hash function to the data, and outputs an ASCII
-	  hex representation of the result:
-
-	  <idx>MD5 one-way cryptographic hash function</idx>
-	  <idx>command-line parsing/basic approach to</idx></p>
-
-	<link rel="import" href="code/command-line-parsing/basic_md5/basic_md5.ml"/>
-
-	<p>
-	  The <code>do_hash</code> function accepts
-	  a <code>filename</code> parameter and prints the
-	  human-readable MD5 string to the console standard
-	  output. The first step toward turning this function into a
-	  command-line program is to create a parser for the command
-	  line arguments.  The module <code>Command.Param</code>
-	  provides a set of combinators that can be combined together
-	  to define a parameter parser for optional flags and
-	  positional arguments, including documentation, the types
-	  they should map to, and whether to take special actions such
-	  as pausing for interactive input if certain inputs are
-	  encountered.</p>
-
-	<section id="anonymous-arguments" data-type="sect2">
-          <h2>Defining an anonymous argument</h2>
-
-          <p>
-	    Let's build a parser for a command line UI with a
-	    single <em>anonymous</em> argument, i.e., an argument that
-	    is passed in without a flag.</p>
-
-          <link rel="import" part="1"
-		href="code/command-line-parsing/basic_md5/basic_md5.ml" />
-
-	  <p>
-	    Here, <code>anon</code> is used to signal the parsing of
-	    an anonymous argument, and the expression <code>("filename"
-	    %: file)</code> indicates the textual name of the argument
-	    and specification that describes the kind of value that is
-	    expected. The textual name is used for generating help
-	    text, and the specification is used both to nail down the
-	    OCaml type of the returned value (<code>string</code>, in
-	    this case) and to guide features like auto-completion and
-	    input validation. The
-	    values <code>anon</code>, <code>file</code>
-	    and <code>%:</code> all come from
-	    the <code>Command.Param</code> module.</p>
-
-	</section>
-
-	<section id="defining-basic-commands" data-type="sect2">
-          <h2>Defining basic commands</h2>
-
-          <p>
-	    Once we've defined a specification, we need to put it to
-            work on real input. The simplest way is to directly create
-            a command-line interface with <code>Command.basic</code>.
-
-	    <idx>Command.basic</idx></p>
-
-          <link rel="import" href="code/command-line-parsing/basic_md5/basic_md5.ml" part="2"/>
-
-          <p>
-	    The <code>summary</code> argument is a one-line
-	    description which goes at the top of the help screen,
-	    while the (optional) <code>readme</code> argument is for
-	    providing a more detailed description that will be
-	    provided on demand.</p>
-
-          <p>
-	    The final argument is the most interesting one, which is
-	    the parameter parser. This will be easier to understand if
-	    we first learn a bit more about the type signatures of the
-	    various components we've been using. Let's do that by
-	    recreating some of this code in the toplevel.</p>
-
-	  <link rel="import" part="1"
-		href="code/command-line-parsing/command_types.mlt"/>
-
-	  <p>
-	    The type parameter of <code>filename_param</code> is there
-	    to indicate the type of the value returned by the parser;
-	    in this case, <code>string</code>. </p>
-
-	  <p>
-	    But <code>Command.basic</code> requires a parameter parser
-	    that returns a value of type <code>unit -> unit</code>. We
-	    can see that by using <code>#show</code> to explore the
-	    types.</p>
-
-	  <link rel="import" part="2"
-		href="code/command-line-parsing/command_types.mlt"/>
-
-	  <p>
-	    It makes sense that <code>Command.basic</code> wants a
-	    parser that returns a function; after all, in the end, it
-	    needs a function it can run that constitutes the execution
-	    of the program. But how do we get such a parser, given the
-	    parser we have returns just a filename? </p>
-
-	  <p>
-	    The answer is to use a <code>map</code> function to
-	    change the value returned by the parser.
-	  </p>
-
-	  <link rel="import" part="3"
-		href="code/command-line-parsing/command_types.mlt"/>
-
-	  <p>
-	    And that's exactly what we did in our invocation
-	    of <code>Command.basic</code> earlier. And, as required,
-	    the value that we return is itself a function of
-	    type <code>unit -> unit</code>.</p>
-
-	</section>
-
-	<section id="running-basic-commands" data-type="sect2">
-          <h2>Running commands</h2>
-
-          <p>
-	    Once we've defined the basic command, running it is just
-            one function call away:</p>
-
-          <link rel="import" part="3"
-		href="code/command-line-parsing/basic_md5/basic_md5.ml" />
-
-          <p>
-	    <code>Command.run</code> takes a couple of optional
-            arguments that are useful to identify which version of the
-            binary you are running in production. You'll need to
-            install Cryptokit via <code>opam install cryptokit</code>
-            before building this example. Once that's completed, run
-            the following to compile the binary.</p>
-
-          <link rel="import"
-		href="code/command-line-parsing/basic_md5/jbuild"/>
-          <link rel="import" part="build"
-		href="code/command-line-parsing/basic_md5/basic_md5.sh" />
-
-          <p>
-	    You can now query the version information for the binary
-            you just compiled:</p>
-
-          <link rel="import" href="code/command-line-parsing/basic_md5/basic_md5.sh" part="get version"/>
-
-          <p>
-	    The versions that you see in the output were defined via
-            the optional arguments to <code>Command.run</code>. You can
-            leave these blank in your own programs or get your build
-            system to generate them directly from your version control
-            system (e.g., by running <code>hg id</code> to generate a
-            build revision number, in the case of Mercurial):</p>
-
-          <link rel="import" href="code/command-line-parsing/basic_md5/basic_md5.sh" part="get help"/>
-
-          <p>
-	    When we invoke this binary without any arguments, it
-            helpfully displays all of the command-line options
-            available, along with a message to the standard error that
-            informs you that a required argument <code>filename</code>
-            is missing.</p>
-
-          <p>
-	    If you do supply the <code>filename</code> argument,
-            then <code>do_hash</code> is called with the argument and
-            the MD5 output is displayed to the standard output:</p>
-
-          <link rel="import" href="code/command-line-parsing/basic_md5/basic_md5.sh" part="run"/>
-
-          <p>
-	    And that's all it took to build our little MD5 utility!
-            Here's a complete version of the example we just walked
-            through, made slightly more succinct by removing
-            intermediate variables:</p>
-
-          <link rel="import" href="code/command-line-parsing/basic_md5_succinct.ml"/>
-
-          <p>
-	    Now that we have the basics in place, the rest of the
-            chapter will examine some of the more advanced features of
-            Command.</p>
-	</section>
-      </section>
-
-      <section id="argument-types" data-type="sect1">
-	<h1>Argument Types</h1>
-
-	<p>
-	  You aren't just limited to parsing command lines as
-	  strings, of course. <code>Command.Spec</code> defines several
-	  other conversion functions (shown in <a href="14-command-line-parsing.html#table14_1" data-type="xref">Table14_1</a>) that validate and parse input into
-	  various types.
-
-	  <idx>arguments/argument types</idx>
-	  <idx>command-line parsing/argument types</idx></p>
-
-	<table id="table14_1">
-          <caption>
-            Conversion functions defined by <code>Command.spec</code>
-          </caption>
-
-          <thead>
-            <tr>
-              <th>Argument type</th>
-
-              <th>OCaml type</th>
-
-              <th>Example</th>
-            </tr>
-          </thead>
-
-          <tbody>
-            <tr>
-              <td><code>string</code></td>
-
-              <td><code>string</code></td>
-
-              <td><code>foo</code></td>
-            </tr>
-
-            <tr>
-              <td><code>int</code></td>
-
-              <td><code>int</code></td>
-
-              <td><code>123</code></td>
-            </tr>
-
-            <tr>
-              <td><code>float</code></td>
-
-              <td><code>float</code></td>
-
-              <td><code>123.01</code></td>
-            </tr>
-
-            <tr>
-              <td><code>bool</code></td>
-
-              <td><code>bool</code></td>
-
-              <td><code>true</code></td>
-            </tr>
-
-            <tr>
-              <td><code>date</code></td>
-
-              <td><code>Date.t</code></td>
-
-              <td><code>2013-12-25</code></td>
-            </tr>
-
-            <tr>
-              <td><code>time_span</code></td>
-
-              <td><code>Span.t</code></td>
-
-              <td><code>5s</code></td>
-            </tr>
-
-            <tr>
-              <td><code>file</code></td>
-
-              <td><code>string</code></td>
-
-              <td><code>/etc/passwd</code></td>
-            </tr>
-          </tbody>
-	</table>
-
-	<p>
-	  We can tighten up the specification of the command to
-	  <code>file</code> to reflect that the argument must be a
-	  valid filename, and not just any string:</p>
-
-	<link rel="import" href="code/command-line-parsing/basic_md5_as_filename/basic_md5_as_filename.ml" part="1"/>
-
-	<p>
-	  Running this with a nonexistent filename will now output
-	  an error if the file doesn't exist. As a bonus, it also
-	  enables interactive command-line completion to work on the
-	  filename argument (explained later in the chapter):</p>
-
-	<link rel="import" href="code/command-line-parsing/basic_md5_as_filename/run_basic_md5_as_filename.errsh"/>
-
-	<section id="defining-custom-argument-types" data-type="sect2">
-          <h2>Defining Custom Argument Types</h2>
-
-          <p>
-	    We can also define our own argument types if the
-            predefined ones aren't sufficient. For instance, let's make
-            a <code>regular_file</code> argument type that ensures that
-            the input file isn't a character device or some other odd
-            UNIX file type that can't be fully read:
-
-	    <idx>arguments/defining custom types</idx></p>
-
-          <link rel="import" href="code/command-line-parsing/basic_md5_with_custom_arg/basic_md5_with_custom_arg.ml"/>
-
-          <p>
-	    The <code>regular_file</code> function transforms a
-            <code>filename</code> string parameter into the same string
-            but first checks that the file exists and is a regular file
-            type. When you build and run this code, you will see the
-            new error messages if you try to open a special device such
-            as <code>/dev/null</code>:</p>
-
-          <link rel="import" href="code/command-line-parsing/basic_md5_with_custom_arg/run_basic_md5_with_custom_arg.errsh"/>
-        </section>
-
-	<section id="optional-and-default-arguments" data-type="sect2">
-          <h2>Optional and Default Arguments</h2>
-
-          <p>
-	    A more realistic MD5 binary could also read from the
-            standard input if a <code>filename</code> isn't
-            specified:
-
-	    <idx>arguments/default arguments</idx>
-	    <idx>default arguments</idx>
-	    <idx>optional arguments/and default arguments</idx>
-	    <idx>arguments/optional arguments</idx></p>
-
-          <link rel="import" href="code/command-line-parsing/basic_md5_with_optional_file_broken/basic_md5_with_optional_file_broken.ml" part="1"/>
-
-          <p>
-	    This just wraps the <code>filename</code> argument
-            declaration in the <code>maybe</code> function to mark it
-            as an optional argument. However, building this results in
-            a compile-time error:</p>
-          <link rel="import" href="code/command-line-parsing/basic_md5_with_optional_file_broken/jbuild"/>
-          <link rel="import" href="code/command-line-parsing/basic_md5_with_optional_file_broken/build_basic_md5_with_optional_file_broken.errsh"/>
-
-          <p>
-	    This is because changing the argument type has also
-            changed the type of the callback function. It now wants a
-            <code>string option</code> instead of a
-            <code>string</code>, since the value has become optional.
-            We can adapt our example to use the new information and
-            read from standard input if no file is specified:</p>
-
-          <link rel="import" href="code/command-line-parsing/basic_md5_with_optional_file/basic_md5_with_optional_file.ml"/>
-
-          <p>
-	    The <code>filename</code> parameter to
-            <code>do_hash</code> is now a <code>string option</code>
-            type. This is resolved into an input channel via
-            <code>get_inchan</code> to determine whether to open the
-            standard input or a file, and then the rest of the command
-            is similar to our previous examples.</p>
-
-          <p>
-	    Another possible way to handle this would be to supply a
-            dash as the default filename if one isn't specified. The
-            <code>maybe_with_default</code> function can do just this,
-            with the benefit of not having to change the callback
-            parameter type (which may be a problem in more complex
-            applications).</p>
-
-          <p>
-	    The following example behaves exactly the same as the
-            previous example, but replaces <code>maybe</code> with
-            <code>maybe_with_default</code>:</p>
-
-          <link rel="import" href="code/command-line-parsing/basic_md5_with_optional_file/basic_md5_with_default_file.ml"/>
-
-          <p>
-	    Building and running both against a system file confirms
-            that they have the same behavior:</p>
-
-          <link rel="import" href="code/command-line-parsing/basic_md5_with_optional_file/jbuild"/>
-          <link rel="import" href="code/command-line-parsing/basic_md5_with_optional_file/basic_and_default_md5.sh" part="build"/>
-          <link rel="import" href="code/command-line-parsing/basic_md5_with_optional_file/basic_and_default_md5.sh" part="run"/>
-        </section>
-
-	<section id="sequences-of-arguments" data-type="sect2">
-          <h2>Sequences of Arguments</h2>
-
-          <p>
-	    One last transformation that's useful is to obtain lists
-            of anonymous arguments rather than a single one. As an
-            example, let's modify our MD5 code to take a collection of
-            files to process on the command line:
-
-	    <idx>arguments/sequences of</idx></p>
-
-          <link rel="import" href="code/command-line-parsing/basic_md5_sequence.ml"/>
-
-          <p>
-	    The callback function is a little more complex now, to
-            handle the extra options. The <code>files</code> are now a
-            <code>string list</code>, and an empty list reverts to
-            using standard input, just as our previous
-            <code>maybe</code> and <code>maybe_with_default</code>
-            examples did. If the list of files isn't empty, then it
-            opens up each file and runs them through
-            <code>do_hash</code> sequentially.</p>
-	</section>
-      </section>
-
-      <section id="adding-labeled-flags-to-the-command-line" data-type="sect1">
-	<h1>Adding Labeled Flags to the Command Line</h1>
-
-	<p>
-	  You aren't just limited to anonymous arguments on the
-	  command line. A <em>flag</em> is a named field that can be
-	  followed by an optional argument. These flags can appear in
-	  any order on the command line, or multiple times, depending
-	  on how they're declared in the specification.
-
-	  <idx>flags</idx>
-	  <idx>command-line parsing/labeled flags and</idx></p>
-
-	<p>
-	  Let's add two arguments to our <code>md5</code> command
-	  that mimics the Mac OS X version. A <code>-s</code> flag
-	  specifies the string to be hashed directly on the command
-	  line and <code>-t</code> runs a self-test. The complete
-	  example follows:</p>
-
-	TODO: build_basic_md5_with_flags.sh
-  <link rel="import" href="code/command-line-parsing/basic_md5_with_flags/jbuild"/>
-	<link rel="import" href="code/command-line-parsing/basic_md5_with_flags/basic_md5_with_flags.sh" part="build"/>
-	<link rel="import" href="code/command-line-parsing/basic_md5_with_flags/basic_md5_with_flags.ml"/>
-
-	<p>
-	  The specification now uses the <code>flag</code> function
-	  to define the two new labeled, command-line arguments. The
-	  <code>doc</code> string is formatted so that the first word
-	  is the short name that appears in the usage text, with the
-	  remainder being the full help text. Notice that the
-	  <code>-t</code> flag has no argument, and so we prepend its
-	  <code>doc</code> text with a blank space. The help text for
-	  the preceding code looks like this:</p>
-
-	<link rel="import" href="code/command-line-parsing/basic_md5_with_flags/basic_md5_with_flags.sh" part="run"/>
-
-	<p>
-	  The <code>-s</code> flag in our specification requires a
-	  <code>string</code> argument and isn't optional. The Command
-	  parser outputs an error message if the flag isn't supplied,
-	  as with the anonymous arguments in earlier examples. <a href="14-command-line-parsing.html#table14-2" data-type="xref">Table14 2</a> contains a list of some of the functions
-	  that you can wrap flags in to control how they are
-	  parsed.
-
-	  <idx>flag functions</idx></p>
-
-	<table id="table14-2">
-          <caption>
-            Flag functions
-          </caption>
-
-          <thead>
-            <tr>
-              <th>Flag function</th>
-
-              <th>OCaml type</th>
-            </tr>
-          </thead>
-
-          <tbody>
-            <tr>
-              <td><code>required</code> <em>arg</em></td>
-
-              <td><em>arg</em> and error if not present</td>
-            </tr>
-
-            <tr>
-              <td><code>optional</code> <em>arg</em></td>
-
-              <td><em>arg</em> <code>option</code></td>
-            </tr>
-
-            <tr>
-              <td><code>optional_with_default</code> <em>val</em>
-		<em>arg</em></td>
-
-              <td><em>arg</em> with default <em>val</em> if not
-		present</td>
-            </tr>
-
-            <tr>
-              <td><code>listed</code> <em>arg</em></td>
-
-              <td><em>arg</em> <code>list</code>, flag may appear
-		multiple times</td>
-            </tr>
-
-            <tr>
-              <td><code>no_arg</code></td>
-
-              <td><code>bool</code> that is true if flag is
-		present</td>
-            </tr>
-          </tbody>
-	</table>
-
-	<p>
-	  The flags affect the type of the callback function in
-	  exactly the same way as anonymous arguments do. This lets you
-	  change the specification and ensure that all the callback
-	  functions are updated appropriately, without runtime
-	  errors.</p>
-      </section>
-
-      <section id="grouping-sub-commands-together" data-type="sect1">
-	<h1>Grouping Subcommands Together</h1>
-
-	<p>
-	  You can get pretty far by using flags and anonymous
-	  arguments to assemble complex, command-line interfaces. After
-	  a while, though, too many options can make the program very
-	  confusing for newcomers to your application. One way to solve
-	  this is by grouping common operations together and adding
-	  some hierarchy to the command-line interface.
-
-	  <idx>subcommands, grouping of</idx>
-	  <idx>OPAM package manager</idx>
-	  <idx>command-line parsing/subcommand grouping</idx></p>
-
-	<p>
-	  You'll have run across this style already when using the
-	  OPAM package manager (or, in the non-OCaml world, the Git or
-	  Mercurial commands). OPAM exposes commands in this form:</p>
-
-	<link rel="import" href="code/command-line-parsing/opam.rawsh"/>
-
-	<p>
-	  The <code>config</code>, <code>remote</code>, and
-	  <code>install</code> keywords form a logical grouping of
-	  commands that factor out a set of flags and arguments. This
-	  lets you prevent flags that are specific to a particular
-	  subcommand from leaking into the general configuration
-	  space.
-
-	  <idx>install keyword</idx>
-	  <idx>remote keyword</idx></p>
-
-	<p>
-	  This usually only becomes a concern when your application
-	  organically grows features. Luckily, it's simple to extend
-	  your application to do this in Command: just swap the
-	  <code>Command.basic</code> for <code>Command.group</code>,
-	  which takes an association list of specifications and handles
-	  the subcommand parsing and help output for you:
-
-	  <idx>Command.group</idx></p>
-
-	<link rel="import" href="code/command-line-parsing/group.mlt" part="1"/>
-
-	<p>
-	  The <code>group</code> signature accepts a list of basic
-	  <code>Command.t</code> values and their corresponding names.
-	  When executed, it looks for the appropriate subcommand from
-	  the name list, and dispatches it to the right command
-	  handler.</p>
-
-	<p>
-	  Let's build the outline of a calendar tool that does a few
-	  operations over dates from the command line. We first need to
-	  define a command that adds days to an input date and prints
-	  the resulting date:</p>
-
-	<link rel="import" href="code/command-line-parsing/cal_add_days.ml"/>
-
-	<p>
-	  Everything in this command should be familiar to you by
-	  now. Once you've tested it and made sure it works, we can
-	  define another new command that takes the difference of two
-	  dates. However, instead of creating a new binary, we group
-	  both operations as subcommands using
-	  <code>Command.group</code>:</p>
-
-	<link rel="import" href="code/command-line-parsing/cal_add_sub_days/cal_add_sub_days.ml"/>
-
-	<p>
-	  And that's all you really need to add subcommand support!
-	  Let's build the example first in the usual way and inspect
-	  the help output, which now reflects the subcommands we just
-	  added.</p>
-  <link rel="import" href="code/command-line-parsing/cal_add_sub_days/jbuild"/>
-	<link rel="import" href="code/command-line-parsing/cal_add_sub_days/cal_add_sub_days.sh" part="build"/>
-
-	<p>
-	  We can invoke the two commands we just defined to verify
-	  that they work and see the date parsing in action:</p>
-
-	<link rel="import" href="code/command-line-parsing/cal_add_sub_days/cal_add_sub_days.sh" part="run"/>
-      </section>
-
-      <section id="advanced-control-over-parsing" data-type="sect1">
-	<h1>Advanced Control over Parsing</h1>
-
-	<p>
-	  The functions for generating a specification may seem like
-	  magic. In particular, even if you know how to use them, it's
-	  not entirely clear how they work, and in particular, why the
-	  types work out the way they do.
-
-	  <idx id="CLPadv">command-line parsing/advanced control over</idx></p>
-
-	<p>
-	  Understanding the details of how these specifications fit
-	  together becomes more useful as your command-line interfaces
-	  get more complex. In particular, you may want to factor out
-	  common functionality between specifications or interrupt the
-	  parsing to perform special processing, such as requesting an
-	  interactive passphrase from the user before proceeding. All
-	  of this is helped by a deeper understanding of the Command
-	  library.</p>
-
-	<p>
-	  In the following sections we'll explain the logic behind
-	  the combinators we've already described and show you some new
-	  combinators that let you use Command even more
-	  effectively.</p>
-
-	<section id="the-types-behind-command.spec" data-type="sect2">
-          <h2>The Types Behind Command.Spec</h2>
-
-          <p>
-	    The Command module's safety relies on the
-            specification's output values precisely matching the
-            callback function which invokes the main program. In order
-            to prevent any such mismatches, Command uses some
-            interesting type machinery to guarantee they remain in
-            sync. You don't have to understand this section to use the
-            more advanced combinators, but it'll help you debug type
-            errors as you use Command more.
-
-	    <idx>callback function</idx>
-	    <idx>debugging/Command mode</idx>
-	    <idx>Command module</idx></p>
-
-          <p>
-	    The <code>Command.Spec.t</code> type looks deceptively
-            simple: <code>('a, 'b) t</code>. You can think of
-            <code>('a, 'b) t</code> here as a function of type <code>'a
-              -&gt; 'b</code>, but embellished with information
-            about:</p>
-
-          <ul>
-            <li>
-              <p>
-		How to parse the command line</p>
-            </li>
-
-            <li>
-              <p>
-		What the command does and how to call it</p>
-            </li>
-
-            <li>
-              <p>
-		How to autocomplete a partial command line</p>
-            </li>
-          </ul>
-
-          <p>
-	    The type of a specification transforms a <code>'a</code>
-            to a <code>'b</code> value. For instance, a value of
-            <code>Spec.t</code> might have type <code>(arg1 -&gt; ...
-              -&gt; argN -&gt; 'r, 'r) Spec.t</code>.</p>
-
-          <p>
-	    Such a value transforms a main function of type
-            <code>arg1 -&gt; ... -&gt; argN -&gt; 'r</code> by
-            supplying all the argument values, leaving a main function
-            that returns a value of type <code>'r</code>. Let's look at
-            some examples of specs, and their types:</p>
-
-          <link rel="import" href="code/command-line-parsing/command_types.mlt" part="1"/>
-
-          <p>
-	    The empty specification is simple, as it doesn't add any
-            parameters to the callback type. The second example adds an
-            <code>int</code> anonymous parameter that is reflected in
-            the inferred type. One forms a command by combining a spec
-            of type <code>('main, unit) Spec.t</code> with a function
-            of type <code>'main</code>. The combinators we've shown so
-            far incrementally build the type of <code>'main</code>
-            according to the command-line parameters it expects, so the
-            resulting type of <code>'main</code> is something like
-            <code>arg1 -&gt; ... -&gt; argN -&gt; unit</code>.</p>
-
-          <p>
-	    The type of <code>Command.basic</code> should make more
-            sense now:</p>
-
-          <link rel="import" href="code/command-line-parsing/basic.mlt" part="1"/>
-
-          <p>
-	    The parameters to <code>Spec.t</code> are important
-            here. They show that the callback function for a spec
-            should consume identical arguments to the supplied
-            <code>main</code> function, except for an additional
-            <code>unit</code> argument. This final <code>unit</code> is
-            there to make sure the callback is evaluated as a function,
-            since if zero command-line arguments are specified (i.e.,
-            <span class="keep-together"><code>Spec.empty</code></span>), the
-            callback would otherwise have no arguments and be evaluated
-            immediately. That's why you have to supply an additional
-            <code>()</code> to the callback function in all the
-            previous examples.</p>
-	</section>
-
-	<section id="composing-specification-fragments-together" data-type="sect2">
-          <h2>Composing Specification Fragments Together</h2>
-
-          <p>
-	    If you want to factor out common command-line
-            operations, the <code>++</code> operator will append two
-            specifications together. Let's add some dummy verbosity and
-            debug flags to our calendar application to illustrate
-            this.</p>
-
-          <link rel="import" href="code/command-line-parsing/cal_append.ml"/>
-
-          <p>
-	    The definitions of the specifications are very similar
-            to the earlier example, except that they append a
-            <code>common</code> parameter after each specification. We
-            can supply these flags when defining the groups.</p>
-
-          <link rel="import" href="code/command-line-parsing/cal_append.ml" part="1"/>
-
-          <p>
-	    Both of these flags will now be applied and passed to
-            all the callback functions. This makes code refactoring a
-            breeze by using the compiler to spot places where you use
-            commands. Just add a parameter to the common definition,
-            run the compiler, and fix type errors until everything
-            works again.
-
-	    <idx>refactoring</idx></p>
-
-          <p>
-	    For example, if we remove the <code>verbose</code> flag
-            and recompile, we'll get this impressively long type
-            error:</p>
-          <link rel="import" href="code/command-line-parsing/cal_append_broken/jbuild"/>
-          <link rel="import" href="code/command-line-parsing/cal_append_broken/build_cal_append_broken.errsh"/>
-
-          <p>
-	    While this does look scary, the key line to scan is the
-            last one, where it's telling you that you have supplied too
-            many arguments in the callback function (<code>unit -&gt;
-              unit</code> versus <code>unit</code>). If you started with
-            a working program and made this single change, you
-            typically don't even need to read the type error, as the
-            filename and location information is sufficient to make the
-            obvious fix.</p>
-	</section>
-
-	<section id="prompting-for-interactive-input" data-type="sect2">
-          <h2>Prompting for Interactive Input</h2>
-
-          <p>
-	    The <code>step</code> combinator lets you control the
-            normal course of parsing by supplying a function that maps
-            callback arguments to a new set of values. For instance,
-            let's revisit our first calendar application that added a
-            number of days onto a supplied base date:
-
-	    <idx>interactive input/prompts for</idx></p>
-
-          <link rel="import" href="code/command-line-parsing/cal_add_days.ml"/>
-
-          <p>
-	    This program requires you to specify both the
-            <code>base</code> date and the number of <code>days</code>
-            to add onto it. If <code>days</code> isn't supplied on the
-            command line, an error is output. Now let's modify it to
-            interactively prompt for a number of days if only the
-            <code>base</code> date is supplied:</p>
-
-          <link rel="import" href="code/command-line-parsing/cal_add_interactive/cal_add_interactive.ml"/>
-
-          <p>
-	    The <code>days</code> anonymous argument is now an
-            optional integer in the spec, and we want to transform it
-            into a nonoptional value before calling our
-            <code>add_days</code> callback. The <code>step</code>
-            combinator lets us perform this transformation by applying
-            its supplied callback function first. In the example, the
-            callback first checks if <code>days</code> is defined. If
-            it's undefined, then it interactively reads an integer from
-            the standard input.</p>
-
-          <p>
-	    The first <code>m</code> argument to the
-            <code>step</code> callback is the next callback function in
-            the chain. The transformation is completed by calling
-            <code>m base days</code> to continue processing with the
-            new values we've just calculated. The <code>days</code>
-            value that is passed onto the next callback now has a
-            nonoptional <code>int</code> type:</p>
-
-          <link rel="import" href="code/command-line-parsing/cal_add_interactive/build_and_run_cal_add_interactive.sh"/>
-
-          <p>
-	    The transformation means that the <code>add_days</code>
-            callback can just keep its original definition of
-            <code>Date.t -&gt; int -&gt; unit</code>. The
-            <code>step</code> function transformed the <code>int
-              option</code> argument from the parsing into an
-            <code>int</code> suitable for <code>add_days</code>. This
-            transformation is explicitly represented in the type of the
-            <code>step</code> return value:</p>
-
-          <link rel="import" href="code/command-line-parsing/step.mlt" part="1"/>
-
-          <p>
-	    The first half of the <code>Spec.t</code> shows that the
-            callback type is <code>Date.t -&gt; int</code>, whereas the
-            resulting value expected from the next specification in the
-            chain is a <code>Date.t -&gt; int option</code>.</p>
-	</section>
-
-	<section id="adding-labeled-arguments-to-callbacks" data-type="sect2">
-          <h2>Adding Labeled Arguments to Callbacks</h2>
-
-          <p>
-	    The <code>step</code> chaining lets you control the
-            types of your callbacks very easily. This can help you
-            match existing interfaces or make things more explicit by
-            adding labeled arguments:
-
-	    <idx>callback function</idx>
-	    <idx>arguments/labeled arguments</idx>
-	    <idx>labeled arguments</idx></p>
-
-          <link rel="import" href="code/command-line-parsing/cal_add_labels.ml"/>
-
-          <p>
-	    This <code>cal_add_labels</code> example goes back to
-            our noninteractive calendar addition program, but the
-            <code>add_days</code> main function now expects labeled
-            arguments. The <code>step</code> <span class="keep-together">function</span> in the specification simply
-            converts the default <code>base</code> and
-            <code>days</code> arguments into a labeled function.</p>
-
-          <p>
-	    Labeled arguments are more verbose but can also help
-            prevent errors with command-line arguments with similar
-            types but different names and purposes. It's good form to
-            use labels when you have a lot of otherwise anonymous
-            <code>int</code> and <code>string</code> arguments.
-            <a data-type="indexterm" data-startref="CLPadv">&nbsp;</a></p>
-	</section>
-      </section>
-
-      <section id="command-line-auto-completion-with-bash" data-type="sect1">
-	<h1>Command-Line Autocompletion with bash</h1>
-
-	<p>
-	  Modern UNIX shells usually have a tab-completion feature
-	  to interactively help you figure out how to build a command
-	  line. These work by pressing the Tab key in the middle of
-	  typing a command, and seeing the options that pop up. You've
-	  probably used this most often to find the files in the
-	  current directory, but it can actually be extended for other
-	  parts of the command, too.
-
-	  <idx>tab-autocompletion</idx>
-	  <idx>autocompletion</idx>
-	  <idx>command-line parsing/autocompletion with bash</idx></p>
-
-	<p>
-	  The precise mechanism for autocompletion varies depending
-	  on what shell you are using, but we'll assume you are using
-	  the most common one: <span class="command"><em>bash</em></span>. This is the default
-	  interactive shell on most Linux distributions and Mac OS X,
-	  but you may need to switch to it on *BSD or Windows (when
-	  using Cygwin). The rest of this section assumes that you're
-	  using <span class="command"><em>bash</em></span>.
-
-	  <idx>bash autocompletion</idx></p>
-
-	<p>
-	  Bash autocompletion isn't always installed by default, so
-	  check your OS package manager to see if you have it
-	  available.</p>
-
-	<table>
-          <thead>
-            <tr>
-              <th>Operating system</th>
-
-              <th>Package manager</th>
-
-              <th>Package</th>
-            </tr>
-          </thead>
-
-          <tbody>
-            <tr>
-              <td>Debian Linux</td>
-
-              <td><code>apt</code></td>
-
-              <td><code>bash-completion</code></td>
-            </tr>
-
-            <tr>
-              <td>Mac OS X</td>
-
-              <td>Homebrew</td>
-
-              <td><code>bash-completion</code></td>
-            </tr>
-
-            <tr>
-              <td>FreeBSD</td>
-
-              <td>Ports system</td>
-
-              <td><em class="filename">/usr/ports/shells/bash-completion</em></td>
-            </tr>
-          </tbody>
-	</table>
-
-	<p>
-	  Once <em>bash</em> completion is installed and configured,
-	  check that it works by typing the <code>ssh</code> command
-	  and pressing the Tab key. This should show you the list of
-	  known hosts from your <em>~/.ssh/known_hosts</em> file. If it
-	  lists some hosts that you've recently connected to, you can
-	  continue on. If it lists the files in your current directory
-	  instead, then check your OS documentation to configure
-	  completion correctly.</p>
-
-	<p>
-	  One last bit of information you'll need to find is the
-	  location of the <em class="filename">bash_completion.d</em>
-	  directory. This is where all the shell fragments that contain
-	  the completion logic are held. On Linux, this is often in
-	  <em class="filename">/etc/bash_completion.d</em>, and in
-	  Homebrew on Mac OS X, it would be <em class="filename">/usr/local/etc/bash_completion.d</em> by
-	  default.</p>
-
-	<section id="generating-completion-fragments-from-command" data-type="sect2">
-          <h2>Generating Completion Fragments from Command</h2>
-
-          <p>
-	    The Command library has a declarative description of all
-            the possible valid options, and it can use this information
-            to generate a shell script that provides completion support
-            for that command. To generate the fragment, just run the
-            command with the
-            <code>COMMAND_OUTPUT_INSTALLATION_BASH</code> environment
-            variable set to any value.</p>
-
-          <p>
-	    For example, let's try it on our MD5 example from
-            earlier, assuming that the binary is called <span class="command"><em>basic_md5_with_flags</em></span> in the
-            current directory:</p>
-
-          <link rel="import" href="code/command-line-parsing/basic_md5_with_flags/basic_md5_with_flags.sh" part="completion"/>
-
-          <p>
-	    Recall that we used the <code>Arg_type.file</code> to
-            specify the argument type. This also supplies the
-            completion logic so that you can just press Tab to complete
-            files in your current directory.</p>
-	</section>
-
-	<section id="installing-the-completion-fragment" data-type="sect2">
-          <h2>Installing the Completion Fragment</h2>
-
-          <p>
-	    You don't need to worry about what the preceding output
-            script actually does (unless you have an unhealthy
-            fascination with shell scripting internals, that is).
-            Instead, redirect the output to a file in your current
-            directory and source it into your current shell:</p>
-
-          <link rel="import" href="code/command-line-parsing/cal_completion.rawsh"/>
-
-          <p>
-	    Command completion support works for flags and grouped
-            commands and is very useful when building larger
-            command-line interfaces. Don't forget to install the shell
-            fragment into your
-            global <em class="filename">bash_completion.d</em>
-            directory if you want it to be loaded in all of your login
-            shells.
-
-	    <idx>completion handlers</idx></p>
-
-          <div data-type="note">
-            <h1>Installing a Generic Completion Handler</h1>
-
-            <p>
-	      Sadly, <span class="command"><em>bash</em></span>
-              doesn't support installing a generic handler for all
-              Command-based applications. This means you have to
-              install the completion script for every application, but
-              you should be able to automate this in the build and
-              packaging system for your application.</p>
-
-            <p>
-	      It will help to check out how other applications
-              install tab-completion scripts and follow their lead, as
-              the details are very OS-specific.</p>
-          </div>
-	</section>
-      </section>
-
-      <section id="alternative-command-line-parsers" data-type="sect1">
-	<h1>Alternative Command-Line Parsers</h1>
-
-	<p>
-	  This rounds up our tour of the Command library. This isn't
-	  the only way to parse command-line arguments of course; there
-	  are several alternatives available on OPAM. Three of the most
-	  prominent ones follow:
-
-	  <idx>Cmdliner</idx>
-	  <idx>OCaml toolchain/ocaml-getopt</idx>
-	  <idx>Arg module</idx>
-	  <idx>command-line parsing/alternatives to Command library</idx>
-	  <idx>OPAM package manager</idx></p>
-
-	<dl>
-          <dt>The <code>Arg</code> module</dt>
-
-          <dd>
-            <p>
-	      The <code>Arg</code> module is from the OCaml standard
-              library, which is used by the compiler itself to handle
-              its command-line interface. Command is generally more
-              featureful than Arg (mainly via support for subcommands,
-              the <code>step</code> combinator to transform inputs, and
-              help generation), but there's absolutely nothing wrong
-              with using Arg either.</p>
-
-            <p>
-	      You can use the
-              <code>Command.Spec.flags_of_args_exn</code> function to
-              convert Arg specifications into ones compatible with
-              Command. This is quite often used to help port older
-              non-Core code into the Core standard library world.</p>
-          </dd>
-
-          <dt>
-            <a href="https://forge.ocamlcore.org/projects/ocaml-getopt/">ocaml-getopt</a>
-          </dt>
-
-          <dd>
-            <p>
-	      <code>ocaml-getopt</code> provides the general
-              command-line syntax of GNU <code>getopt</code> and
-              <code>getopt_long</code>. The GNU conventions are widely
-              used in the open source world, and this library lets your
-              OCaml programs obey the same rules.</p>
-          </dd>
-
-          <dt>
-            <a href="http://erratique.ch/software/cmdliner">Cmdliner</a>
-          </dt>
-
-          <dd>
-            <p>
-	      Cmdliner is a mix between the Command and Getopt
-              libraries. It allows for the declarative definition of
-              command-line interfaces but exposes a more
-              <code>getopt</code>-like interface. It also automates the
-              generation of UNIX man pages as part of the
-              specification. Cmdliner is the parser used by OPAM to
-              manage its command line.</p>
-          </dd>
-	</dl>
-      </section>
+	The type of a specification transforms a <code>'a</code>
+        to a <code>'b</code> value. For instance, a value of
+        <code>Spec.t</code> might have type <code>(arg1 -&gt; ...
+          -&gt; argN -&gt; 'r, 'r) Spec.t</code>.</p>
+
+      <p>
+	Such a value transforms a main function of type
+        <code>arg1 -&gt; ... -&gt; argN -&gt; 'r</code> by
+        supplying all the argument values, leaving a main function
+        that returns a value of type <code>'r</code>. Let's look at
+        some examples of specs, and their types:</p>
+
+      <link rel="import" href="code/command-line-parsing/command_types.mlt" part="1"/>
+
+      <p>
+	The empty specification is simple, as it doesn't add any
+        parameters to the callback type. The second example adds an
+        <code>int</code> anonymous parameter that is reflected in
+        the inferred type. One forms a command by combining a spec
+        of type <code>('main, unit) Spec.t</code> with a function
+        of type <code>'main</code>. The combinators we've shown so
+        far incrementally build the type of <code>'main</code>
+        according to the command-line parameters it expects, so the
+        resulting type of <code>'main</code> is something like
+        <code>arg1 -&gt; ... -&gt; argN -&gt; unit</code>.</p>
+
+      <p>
+	The type of <code>Command.basic</code> should make more
+        sense now:</p>
+
+      <link rel="import" href="code/command-line-parsing/basic.mlt" part="1"/>
+
+      <p>
+	The parameters to <code>Spec.t</code> are important
+        here. They show that the callback function for a spec
+        should consume identical arguments to the supplied
+        <code>main</code> function, except for an additional
+        <code>unit</code> argument. This final <code>unit</code> is
+        there to make sure the callback is evaluated as a function,
+        since if zero command-line arguments are specified (i.e.,
+        <span class="keep-together"><code>Spec.empty</code></span>), the
+        callback would otherwise have no arguments and be evaluated
+        immediately. That's why you have to supply an additional
+        <code>()</code> to the callback function in all the
+        previous examples.</p>
     </section>
-  </body>
-</html>
-=======
-    <section id="command-line-parsing" data-type="chapter">
-      <h1>Command-Line Parsing</h1>
-
-      <p>
-	Many of the OCaml programs that you'll write will end up as
-	binaries that need to be run from a command prompt. Any
-	nontrivial command line should support a collection of basic
-	features:</p>
-
-      <ul><li><p>
-	    Parsing of command-line arguments</p></li>
-
-	<li> <p>
-	    Generation of error messages in response to incorrect
-            inputs</p></li>
-
-	<li> <p>
-	    Help for all the available options </p> </li>
-
-	<li> <p>
-	    Interactive autocompletion</p> </li>
-      </ul>
-
-      <p>
-	It's tedious and error-prone to code all of this manually
-	for every program you write. Core provides the Command library,
-	which simplifies all of this by letting you declare all your
-	command-line options in one place and by deriving all of the
-	above functionality from these declarations.
-
-	<idx>command-line parsing/Command library for</idx></p>
-
-      <p>
-	Command is simple to use for simple applications but also
-	scales well as your needs grow more complex. In particular,
-	Command provides a sophisticated subcommand mode that groups
-	related commands together as the complexity of your user
-	interface grows. You may already be familiar with this
-	command-line style from the Git or Mercurial version control
-	systems.</p>
-
-      <p>
-	In this chapter, we'll:</p>
-
-      <ul>
-	<li>
-          <p>
-	    Learn how to use Command to construct basic and grouped
-            command-line interfaces</p>
-	</li>
-
-	<li>
-          <p>
-	    We will build simple equivalents to the cryptographic
-            <code>md5</code> and <code>shasum</code> utilities</p>
-	</li>
-
-	<li>
-          <p>
-	    Demonstrate how <em>functional combinators</em> can be
-            used to declare complex command-line interfaces in a
-            type-safe and elegant way
-
-	    <idx>combinators/functional combinators</idx></p>
-	</li>
-      </ul>
-
-      <section id="basic-command-line-parsing" data-type="sect1">
-	<h1>Basic Command-Line Parsing</h1>
-
-	<p>
-	  Let's start by working through a clone of the
-	  <em>md5sum</em> command that is present on most Linux
-	  installations (the equivalent command on Mac OS X is simply
-	  <code>md5</code>). The following function defined below reads
-	  in the contents of a file, applies the MD5 one-way
-	  cryptographic hash function to the data, and outputs an ASCII
-	  hex representation of the result:
-
-	  <idx>MD5 one-way cryptographic hash function</idx>
-	  <idx>command-line parsing/basic approach to</idx></p>
-
-	<link rel="import" href="code/command-line-parsing/basic_md5/basic_md5.ml"/>
-
-	<p>
-	  The <code>do_hash</code> function accepts a
-	  <code>filename</code> parameter and prints the human-readable
-	  MD5 string to the console standard output. The first step
-	  toward turning this function into a command-line program is
-	  to declare all the possible command-line arguments in a
-	  <em>specification</em>. <code>Command.Spec</code> defines
-	  combinators that can be chained together to define optional
-	  flags and positional arguments, what types they should map
-	  to, and whether to take special actions (such as pausing for
-	  interactive input) if certain inputs are encountered.</p>
-
-	<section id="anonymous-arguments" data-type="sect2">
-          <h2>Anonymous Arguments</h2>
-
-          <p>
-	    Let's build the specification for a single argument that
-            is passed directly on the command line. This is known as
-            an <em>anonymous</em> argument:
-
-	    <idx>arguments/anonymous arguments</idx>
-	    <idx>anonymous arguments</idx></p>
-
-          <link rel="import" href="code/command-line-parsing/basic_md5/basic_md5.ml" part="1"/>
-
-          <p>
-	    The <code>Command.Spec</code> module defines the tools
-            you'll need to build up a command-line specification. We
-            start with the <code>empty</code> value and add parameters
-            to that using the <code>+&gt;</code> combinator. (Both of
-            these values come from <code>Command.Spec</code>.)</p>
-
-          <p>
-	    In this case, we defined a single anonymous argument
-            called <code>filename</code>, which takes a value of type
-            <code>string</code>. Anonymous parameters are created using
-            the <code>%:</code> operator, which binds a textual name
-            (used in the help text to identify the parameter) to an
-            OCaml conversion function that parses the command-line
-            string fragments into a higher-level OCaml data type. In
-            the preceding example, this is just
-            <code>Command.Spec.string</code>, but we'll see more
-            complex conversion options later in the chapter.</p>
-	</section>
-
-	<section id="defining-basic-commands" data-type="sect2">
-          <h2>Defining Basic Commands</h2>
-
-          <p>
-	    Once we've defined a specification, we need to put it to
-            work on real input. The simplest way is to directly create
-            a command-line interface via the <code>Command.basic</code>
-            module:
-
-	    <idx>Command.basic module</idx></p>
-
-          <link rel="import" href="code/command-line-parsing/basic_md5/basic_md5.ml" part="2"/>
-
-          <p>
-	    <code>Command.basic</code> defines a complete
-            command-line interface that takes the following extra
-            arguments, in addition to the ones defined in the
-            specification:</p>
-
-          <dl>
-            <dt><code>summary</code></dt>
-
-            <dd>
-              <p>
-		A required one-line description to go at the top of
-		the command help screen.</p>
-            </dd>
-
-            <dt><code>readme</code></dt>
-
-            <dd>
-              <p>
-		For longer help text when the command is called with
-		<code>-help</code>. The <code>readme</code> argument is
-		a function that is only evaluated when the help text is
-		actually needed.</p>
-            </dd>
-          </dl>
-
-          <p>
-	    The specification and the callback function follow as
-            nonlabeled arguments.</p>
-
-          <p>
-	    The callback function is where all the work happens
-            after the command-line parsing is complete. This function
-            is applied with the arguments containing the parsed
-            command-line values, and it takes over as the main thread
-            of the application. The callback's arguments are passed in
-            the same order as they were bound in the specification
-            (using the <code>+&gt;</code> operator).
-
-	    <idx>arguments/unit argument to callbacks</idx>
-	    <idx>unit argument</idx>
-	    <idx>callback function</idx></p>
-
-          <div data-type="note">
-            <h1>The Extra unit Argument to Callbacks</h1>
-
-            <p>
-	      The preceding callback needs an extra
-              <code>unit</code> argument after <code>filename</code>.
-              This is to ensure that specifications can work even when
-              they are empty (i.e. the <code>Command.Spec.empty</code>
-              value).</p>
-
-            <p>
-	      Every OCaml function needs at least one argument, so
-              the final <code>unit</code> guarantees that it will not
-              be evaluated immediately as a value if there are no other
-              arguments.</p>
-          </div>
-	</section>
-
-	<section id="running-basic-commands" data-type="sect2">
-          <h2>Running Basic Commands</h2>
-
-          <p>
-	    Once we've defined the basic command, running it is just
-            one function call away:</p>
-
-          <link rel="import" href="code/command-line-parsing/basic_md5/basic_md5.ml" part="3"/>
-
-          <p>
-	    <code>Command.run</code> takes a couple of optional
-            arguments that are useful to identify which version of the
-            binary you are running in production. You'll need to
-            install Cryptokit via <code>opam install cryptokit</code>
-            before building this example. Once that's completed, run
-            the following to compile the binary:</p>
-          <link rel="import" href="code/command-line-parsing/basic_md5/jbuild"/>
-          <link rel="import" href="code/command-line-parsing/basic_md5/basic_md5.sh" part="build"/>
-
-          <p>
-	    You can now query the version information for the binary
-            you just compiled:</p>
-
-          <link rel="import" href="code/command-line-parsing/basic_md5/basic_md5.sh" part="get version"/>
-
-          <p>
-	    The versions that you see in the output were defined via
-            the optional arguments to <code>Command.run</code>. You can
-            leave these blank in your own programs or get your build
-            system to generate them directly from your version control
-            system (e.g., by running <code>hg id</code> to generate a
-            build revision number, in the case of Mercurial):</p>
-
-          <link rel="import" href="code/command-line-parsing/basic_md5/basic_md5.sh" part="get help"/>
-
-          <p>
-	    When we invoke this binary without any arguments, it
-            helpfully displays all of the command-line options
-            available, along with a message to the standard error that
-            informs you that a required argument <code>filename</code>
-            is missing.</p>
-
-          <p>
-	    If you do supply the <code>filename</code> argument,
-            then <code>do_hash</code> is called with the argument and
-            the MD5 output is displayed to the standard output:</p>
-
-          <link rel="import" href="code/command-line-parsing/basic_md5/basic_md5.sh" part="run"/>
-
-          <p>
-	    And that's all it took to build our little MD5 utility!
-            Here's a complete version of the example we just walked
-            through, made slightly more succinct by removing
-            intermediate variables:</p>
-
-          <link rel="import" href="code/command-line-parsing/basic_md5_succinct.ml"/>
-
-          <p>
-	    Now that we have the basics in place, the rest of the
-            chapter will examine some of the more advanced features of
-            Command.</p>
-	</section>
-      </section>
-
-      <section id="argument-types" data-type="sect1">
-	<h1>Argument Types</h1>
-
-	<p>
-	  You aren't just limited to parsing command lines as
-	  strings, of course. <code>Command.Spec</code> defines several
-	  other conversion functions (shown in <a href="14-command-line-parsing.html#table14_1" data-type="xref">Table14_1</a>) that validate and parse input into
-	  various types.
-
-	  <idx>arguments/argument types</idx>
-	  <idx>command-line parsing/argument types</idx></p>
-
-	<table id="table14_1">
-          <caption>
-            Conversion functions defined by <code>Command.spec</code>
-          </caption>
-
-          <thead>
-            <tr>
-              <th>Argument type</th>
-
-              <th>OCaml type</th>
-
-              <th>Example</th>
-            </tr>
-          </thead>
-
-          <tbody>
-            <tr>
-              <td><code>string</code></td>
-
-              <td><code>string</code></td>
-
-              <td><code>foo</code></td>
-            </tr>
-
-            <tr>
-              <td><code>int</code></td>
-
-              <td><code>int</code></td>
-
-              <td><code>123</code></td>
-            </tr>
-
-            <tr>
-              <td><code>float</code></td>
-
-              <td><code>float</code></td>
-
-              <td><code>123.01</code></td>
-            </tr>
-
-            <tr>
-              <td><code>bool</code></td>
-
-              <td><code>bool</code></td>
-
-              <td><code>true</code></td>
-            </tr>
-
-            <tr>
-              <td><code>date</code></td>
-
-              <td><code>Date.t</code></td>
-
-              <td><code>2013-12-25</code></td>
-            </tr>
-
-            <tr>
-              <td><code>time_span</code></td>
-
-              <td><code>Span.t</code></td>
-
-              <td><code>5s</code></td>
-            </tr>
-
-            <tr>
-              <td><code>file</code></td>
-
-              <td><code>string</code></td>
-
-              <td><code>/etc/passwd</code></td>
-            </tr>
-          </tbody>
-	</table>
-
-	<p>
-	  We can tighten up the specification of the command to
-	  <code>file</code> to reflect that the argument must be a
-	  valid filename, and not just any string:</p>
-
-	<link rel="import" href="code/command-line-parsing/basic_md5_as_filename/basic_md5_as_filename.ml" part="1"/>
-
-	<p>
-	  Running this with a nonexistent filename will now output
-	  an error if the file doesn't exist. As a bonus, it also
-	  enables interactive command-line completion to work on the
-	  filename argument (explained later in the chapter):</p>
-
-	<link rel="import" href="code/command-line-parsing/basic_md5_as_filename/run_basic_md5_as_filename.errsh"/>
-
-	<section id="defining-custom-argument-types" data-type="sect2">
-          <h2>Defining Custom Argument Types</h2>
-
-          <p>
-	    We can also define our own argument types if the
-            predefined ones aren't sufficient. For instance, let's make
-            a <code>regular_file</code> argument type that ensures that
-            the input file isn't a character device or some other odd
-            UNIX file type that can't be fully read:
-
-	    <idx>arguments/defining custom types</idx></p>
-
-          <link rel="import" href="code/command-line-parsing/basic_md5_with_custom_arg/basic_md5_with_custom_arg.ml"/>
-
-          <p>
-	    The <code>regular_file</code> function transforms a
-            <code>filename</code> string parameter into the same string
-            but first checks that the file exists and is a regular file
-            type. When you build and run this code, you will see the
-            new error messages if you try to open a special device such
-            as <code>/dev/null</code>:</p>
-
-          <link rel="import" href="code/command-line-parsing/basic_md5_with_custom_arg/run_basic_md5_with_custom_arg.errsh"/>
-        </section>
-
-	<section id="optional-and-default-arguments" data-type="sect2">
-          <h2>Optional and Default Arguments</h2>
-
-          <p>
-	    A more realistic MD5 binary could also read from the
-            standard input if a <code>filename</code> isn't
-            specified:
-
-	    <idx>arguments/default arguments</idx>
-	    <idx>default arguments</idx>
-	    <idx>optional arguments/and default arguments</idx>
-	    <idx>arguments/optional arguments</idx></p>
-
-          <link rel="import" href="code/command-line-parsing/basic_md5_with_optional_file_broken/basic_md5_with_optional_file_broken.ml" part="1"/>
-
-          <p>
-	    This just wraps the <code>filename</code> argument
-            declaration in the <code>maybe</code> function to mark it
-            as an optional argument. However, building this results in
-            a compile-time error:</p>
-          <link rel="import" href="code/command-line-parsing/basic_md5_with_optional_file_broken/jbuild"/>
-          <link rel="import" href="code/command-line-parsing/basic_md5_with_optional_file_broken/build_basic_md5_with_optional_file_broken.errsh"/>
-
-          <p>
-	    This is because changing the argument type has also
-            changed the type of the callback function. It now wants a
-            <code>string option</code> instead of a
-            <code>string</code>, since the value has become optional.
-            We can adapt our example to use the new information and
-            read from standard input if no file is specified:</p>
-
-          <link rel="import" href="code/command-line-parsing/basic_md5_with_optional_file/basic_md5_with_optional_file.ml"/>
-
-          <p>
-	    The <code>filename</code> parameter to
-            <code>do_hash</code> is now a <code>string option</code>
-            type. This is resolved into an input channel via
-            <code>get_inchan</code> to determine whether to open the
-            standard input or a file, and then the rest of the command
-            is similar to our previous examples.</p>
-
-          <p>
-	    Another possible way to handle this would be to supply a
-            dash as the default filename if one isn't specified. The
-            <code>maybe_with_default</code> function can do just this,
-            with the benefit of not having to change the callback
-            parameter type (which may be a problem in more complex
-            applications).</p>
-
-          <p>
-	    The following example behaves exactly the same as the
-            previous example, but replaces <code>maybe</code> with
-            <code>maybe_with_default</code>:</p>
-
-          <link rel="import" href="code/command-line-parsing/basic_md5_with_optional_file/basic_md5_with_default_file.ml"/>
-
-          <p>
-	    Building and running both against a system file confirms
-            that they have the same behavior:</p>
-
-          <link rel="import" href="code/command-line-parsing/basic_md5_with_optional_file/jbuild"/>
-          <link rel="import" href="code/command-line-parsing/basic_md5_with_optional_file/basic_and_default_md5.sh" part="build"/>
-          <link rel="import" href="code/command-line-parsing/basic_md5_with_optional_file/basic_and_default_md5.sh" part="run"/>
-        </section>
-
-	<section id="sequences-of-arguments" data-type="sect2">
-          <h2>Sequences of Arguments</h2>
-
-          <p>
-	    One last transformation that's useful is to obtain lists
-            of anonymous arguments rather than a single one. As an
-            example, let's modify our MD5 code to take a collection of
-            files to process on the command line:
-
-	    <idx>arguments/sequences of</idx></p>
-
-          <link rel="import" href="code/command-line-parsing/basic_md5_sequence.ml"/>
-
-          <p>
-	    The callback function is a little more complex now, to
-            handle the extra options. The <code>files</code> are now a
-            <code>string list</code>, and an empty list reverts to
-            using standard input, just as our previous
-            <code>maybe</code> and <code>maybe_with_default</code>
-            examples did. If the list of files isn't empty, then it
-            opens up each file and runs them through
-            <code>do_hash</code> sequentially.</p>
-	</section>
-      </section>
-
-      <section id="adding-labeled-flags-to-the-command-line" data-type="sect1">
-	<h1>Adding Labeled Flags to the Command Line</h1>
-
-	<p>
-	  You aren't just limited to anonymous arguments on the
-	  command line. A <em>flag</em> is a named field that can be
-	  followed by an optional argument. These flags can appear in
-	  any order on the command line, or multiple times, depending
-	  on how they're declared in the specification.
-
-	  <idx>flags</idx>
-	  <idx>command-line parsing/labeled flags and</idx></p>
-
-	<p>
-	  Let's add two arguments to our <code>md5</code> command
-	  that mimics the Mac OS X version. A <code>-s</code> flag
-	  specifies the string to be hashed directly on the command
-	  line and <code>-t</code> runs a self-test. The complete
-	  example follows:</p>
-
-	TODO: build_basic_md5_with_flags.sh
-  <link rel="import" href="code/command-line-parsing/basic_md5_with_flags/jbuild"/>
-	<link rel="import" href="code/command-line-parsing/basic_md5_with_flags/basic_md5_with_flags.sh" part="build"/>
-	<link rel="import" href="code/command-line-parsing/basic_md5_with_flags/basic_md5_with_flags.ml"/>
-
-	<p>
-	  The specification now uses the <code>flag</code> function
-	  to define the two new labeled, command-line arguments. The
-	  <code>doc</code> string is formatted so that the first word
-	  is the short name that appears in the usage text, with the
-	  remainder being the full help text. Notice that the
-	  <code>-t</code> flag has no argument, and so we prepend its
-	  <code>doc</code> text with a blank space. The help text for
-	  the preceding code looks like this:</p>
-
-	<link rel="import" href="code/command-line-parsing/basic_md5_with_flags/basic_md5_with_flags.sh" part="run"/>
-
-	<p>
-	  The <code>-s</code> flag in our specification requires a
-	  <code>string</code> argument and isn't optional. The Command
-	  parser outputs an error message if the flag isn't supplied,
-	  as with the anonymous arguments in earlier examples. <a href="14-command-line-parsing.html#table14-2" data-type="xref">Table14 2</a> contains a list of some of the functions
-	  that you can wrap flags in to control how they are
-	  parsed.
-
-	  <idx>flag functions</idx></p>
-
-	<table id="table14-2">
-          <caption>
-            Flag functions
-          </caption>
-
-          <thead>
-            <tr>
-              <th>Flag function</th>
-
-              <th>OCaml type</th>
-            </tr>
-          </thead>
-
-          <tbody>
-            <tr>
-              <td><code>required</code> <em>arg</em></td>
-
-              <td><em>arg</em> and error if not present</td>
-            </tr>
-
-            <tr>
-              <td><code>optional</code> <em>arg</em></td>
-
-              <td><em>arg</em> <code>option</code></td>
-            </tr>
-
-            <tr>
-              <td><code>optional_with_default</code> <em>val</em>
-		<em>arg</em></td>
-
-              <td><em>arg</em> with default <em>val</em> if not
-		present</td>
-            </tr>
-
-            <tr>
-              <td><code>listed</code> <em>arg</em></td>
-
-              <td><em>arg</em> <code>list</code>, flag may appear
-		multiple times</td>
-            </tr>
-
-            <tr>
-              <td><code>no_arg</code></td>
-
-              <td><code>bool</code> that is true if flag is
-		present</td>
-            </tr>
-          </tbody>
-	</table>
-
-	<p>
-	  The flags affect the type of the callback function in
-	  exactly the same way as anonymous arguments do. This lets you
-	  change the specification and ensure that all the callback
-	  functions are updated appropriately, without runtime
-	  errors.</p>
-      </section>
-
-      <section id="grouping-sub-commands-together" data-type="sect1">
-	<h1>Grouping Subcommands Together</h1>
-
-	<p>
-	  You can get pretty far by using flags and anonymous
-	  arguments to assemble complex, command-line interfaces. After
-	  a while, though, too many options can make the program very
-	  confusing for newcomers to your application. One way to solve
-	  this is by grouping common operations together and adding
-	  some hierarchy to the command-line interface.
-
-	  <idx>subcommands, grouping of</idx>
-	  <idx>OPAM package manager</idx>
-	  <idx>command-line parsing/subcommand grouping</idx></p>
-
-	<p>
-	  You'll have run across this style already when using the
-	  OPAM package manager (or, in the non-OCaml world, the Git or
-	  Mercurial commands). OPAM exposes commands in this form:</p>
-
-	<link rel="import" href="code/command-line-parsing/opam.rawsh"/>
-
-	<p>
-	  The <code>config</code>, <code>remote</code>, and
-	  <code>install</code> keywords form a logical grouping of
-	  commands that factor out a set of flags and arguments. This
-	  lets you prevent flags that are specific to a particular
-	  subcommand from leaking into the general configuration
-	  space.
-
-	  <idx>install keyword</idx>
-	  <idx>remote keyword</idx></p>
-
-	<p>
-	  This usually only becomes a concern when your application
-	  organically grows features. Luckily, it's simple to extend
-	  your application to do this in Command: just swap the
-	  <code>Command.basic</code> for <code>Command.group</code>,
-	  which takes an association list of specifications and handles
-	  the subcommand parsing and help output for you:
-
-	  <idx>Command.group</idx></p>
-
-	<link rel="import" href="code/command-line-parsing/group.mlt" part="1"/>
-
-	<p>
-	  The <code>group</code> signature accepts a list of basic
-	  <code>Command.t</code> values and their corresponding names.
-	  When executed, it looks for the appropriate subcommand from
-	  the name list, and dispatches it to the right command
-	  handler.</p>
-
-	<p>
-	  Let's build the outline of a calendar tool that does a few
-	  operations over dates from the command line. We first need to
-	  define a command that adds days to an input date and prints
-	  the resulting date:</p>
-
-	<link rel="import" href="code/command-line-parsing/cal_add_days.ml"/>
-
-	<p>
-	  Everything in this command should be familiar to you by
-	  now. Once you've tested it and made sure it works, we can
-	  define another new command that takes the difference of two
-	  dates. However, instead of creating a new binary, we group
-	  both operations as subcommands using
-	  <code>Command.group</code>:</p>
-
-	<link rel="import" href="code/command-line-parsing/cal_add_sub_days/cal_add_sub_days.ml"/>
-
-	<p>
-	  And that's all you really need to add subcommand support!
-	  Let's build the example first in the usual way and inspect
-	  the help output, which now reflects the subcommands we just
-	  added.</p>
-  <link rel="import" href="code/command-line-parsing/cal_add_sub_days/jbuild"/>
-	<link rel="import" href="code/command-line-parsing/cal_add_sub_days/cal_add_sub_days.sh" part="build"/>
-
-	<p>
-	  We can invoke the two commands we just defined to verify
-	  that they work and see the date parsing in action:</p>
-
-	<link rel="import" href="code/command-line-parsing/cal_add_sub_days/cal_add_sub_days.sh" part="run"/>
-      </section>
-
-      <section id="advanced-control-over-parsing" data-type="sect1">
-	<h1>Advanced Control over Parsing</h1>
-
-	<p>
-	  The functions for generating a specification may seem like
-	  magic. In particular, even if you know how to use them, it's
-	  not entirely clear how they work, and in particular, why the
-	  types work out the way they do.
-
-	  <idx id="CLPadv">command-line parsing/advanced control over</idx></p>
-
-	<p>
-	  Understanding the details of how these specifications fit
-	  together becomes more useful as your command-line interfaces
-	  get more complex. In particular, you may want to factor out
-	  common functionality between specifications or interrupt the
-	  parsing to perform special processing, such as requesting an
-	  interactive passphrase from the user before proceeding. All
-	  of this is helped by a deeper understanding of the Command
-	  library.</p>
-
-	<p>
-	  In the following sections we'll explain the logic behind
-	  the combinators we've already described and show you some new
-	  combinators that let you use Command even more
-	  effectively.</p>
-
-	<section id="the-types-behind-command.spec" data-type="sect2">
-          <h2>The Types Behind Command.Spec</h2>
-
-          <p>
-	    The Command module's safety relies on the
-            specification's output values precisely matching the
-            callback function which invokes the main program. In order
-            to prevent any such mismatches, Command uses some
-            interesting type machinery to guarantee they remain in
-            sync. You don't have to understand this section to use the
-            more advanced combinators, but it'll help you debug type
-            errors as you use Command more.
-
-	    <idx>callback function</idx>
-	    <idx>debugging/Command mode</idx>
-	    <idx>Command module</idx></p>
-
-          <p>
-	    The <code>Command.Spec.t</code> type looks deceptively
-            simple: <code>('a, 'b) t</code>. You can think of
-            <code>('a, 'b) t</code> here as a function of type <code>'a
-              -&gt; 'b</code>, but embellished with information
-            about:</p>
-
-          <ul>
-            <li>
-              <p>
-		How to parse the command line</p>
-            </li>
-
-            <li>
-              <p>
-		What the command does and how to call it</p>
-            </li>
-
-            <li>
-              <p>
-		How to autocomplete a partial command line</p>
-            </li>
-          </ul>
-
-          <p>
-	    The type of a specification transforms a <code>'a</code>
-            to a <code>'b</code> value. For instance, a value of
-            <code>Spec.t</code> might have type <code>(arg1 -&gt; ...
-              -&gt; argN -&gt; 'r, 'r) Spec.t</code>.</p>
-
-          <p>
-	    Such a value transforms a main function of type
-            <code>arg1 -&gt; ... -&gt; argN -&gt; 'r</code> by
-            supplying all the argument values, leaving a main function
-            that returns a value of type <code>'r</code>. Let's look at
-            some examples of specs, and their types:</p>
-
-          <link rel="import" href="code/command-line-parsing/command_types.mlt" part="1"/>
-
-          <p>
-	    The empty specification is simple, as it doesn't add any
-            parameters to the callback type. The second example adds an
-            <code>int</code> anonymous parameter that is reflected in
-            the inferred type. One forms a command by combining a spec
-            of type <code>('main, unit) Spec.t</code> with a function
-            of type <code>'main</code>. The combinators we've shown so
-            far incrementally build the type of <code>'main</code>
-            according to the command-line parameters it expects, so the
-            resulting type of <code>'main</code> is something like
-            <code>arg1 -&gt; ... -&gt; argN -&gt; unit</code>.</p>
-
-          <p>
-	    The type of <code>Command.basic</code> should make more
-            sense now:</p>
-
-          <link rel="import" href="code/command-line-parsing/basic.mlt" part="1"/>
-
-          <p>
-	    The parameters to <code>Spec.t</code> are important
-            here. They show that the callback function for a spec
-            should consume identical arguments to the supplied
-            <code>main</code> function, except for an additional
-            <code>unit</code> argument. This final <code>unit</code> is
-            there to make sure the callback is evaluated as a function,
-            since if zero command-line arguments are specified (i.e.,
-            <span class="keep-together"><code>Spec.empty</code></span>), the
-            callback would otherwise have no arguments and be evaluated
-            immediately. That's why you have to supply an additional
-            <code>()</code> to the callback function in all the
-            previous examples.</p>
-	</section>
-
-	<section id="composing-specification-fragments-together" data-type="sect2">
-          <h2>Composing Specification Fragments Together</h2>
-
-          <p>
-	    If you want to factor out common command-line
-            operations, the <code>++</code> operator will append two
-            specifications together. Let's add some dummy verbosity and
-            debug flags to our calendar application to illustrate
-            this.</p>
-
-          <link rel="import" href="code/command-line-parsing/cal_append.ml"/>
-
-          <p>
-	    The definitions of the specifications are very similar
-            to the earlier example, except that they append a
-            <code>common</code> parameter after each specification. We
-            can supply these flags when defining the groups.</p>
-
-          <link rel="import" href="code/command-line-parsing/cal_append.ml" part="1"/>
-
-          <p>
-	    Both of these flags will now be applied and passed to
-            all the callback functions. This makes code refactoring a
-            breeze by using the compiler to spot places where you use
-            commands. Just add a parameter to the common definition,
-            run the compiler, and fix type errors until everything
-            works again.
-
-	    <idx>refactoring</idx></p>
-
-          <p>
-	    For example, if we remove the <code>verbose</code> flag
-            and recompile, we'll get this impressively long type
-            error:</p>
-          <link rel="import" href="code/command-line-parsing/cal_append_broken/jbuild"/>
-          <link rel="import" href="code/command-line-parsing/cal_append_broken/build_cal_append_broken.errsh"/>
-
-          <p>
-	    While this does look scary, the key line to scan is the
-            last one, where it's telling you that you have supplied too
-            many arguments in the callback function (<code>unit -&gt;
-              unit</code> versus <code>unit</code>). If you started with
-            a working program and made this single change, you
-            typically don't even need to read the type error, as the
-            filename and location information is sufficient to make the
-            obvious fix.</p>
-	</section>
-
-	<section id="prompting-for-interactive-input" data-type="sect2">
-          <h2>Prompting for Interactive Input</h2>
-
-          <p>
-	    The <code>step</code> combinator lets you control the
-            normal course of parsing by supplying a function that maps
-            callback arguments to a new set of values. For instance,
-            let's revisit our first calendar application that added a
-            number of days onto a supplied base date:
-
-	    <idx>interactive input/prompts for</idx></p>
-
-          <link rel="import" href="code/command-line-parsing/cal_add_days.ml"/>
-
-          <p>
-	    This program requires you to specify both the
-            <code>base</code> date and the number of <code>days</code>
-            to add onto it. If <code>days</code> isn't supplied on the
-            command line, an error is output. Now let's modify it to
-            interactively prompt for a number of days if only the
-            <code>base</code> date is supplied:</p>
-
-          <link rel="import" href="code/command-line-parsing/cal_add_interactive/cal_add_interactive.ml"/>
-
-          <p>
-	    The <code>days</code> anonymous argument is now an
-            optional integer in the spec, and we want to transform it
-            into a nonoptional value before calling our
-            <code>add_days</code> callback. The <code>step</code>
-            combinator lets us perform this transformation by applying
-            its supplied callback function first. In the example, the
-            callback first checks if <code>days</code> is defined. If
-            it's undefined, then it interactively reads an integer from
-            the standard input.</p>
-
-          <p>
-	    The first <code>m</code> argument to the
-            <code>step</code> callback is the next callback function in
-            the chain. The transformation is completed by calling
-            <code>m base days</code> to continue processing with the
-            new values we've just calculated. The <code>days</code>
-            value that is passed onto the next callback now has a
-            nonoptional <code>int</code> type:</p>
-
-          <link rel="import" href="code/command-line-parsing/cal_add_interactive/build_and_run_cal_add_interactive.sh"/>
-
-          <p>
-	    The transformation means that the <code>add_days</code>
-            callback can just keep its original definition of
-            <code>Date.t -&gt; int -&gt; unit</code>. The
-            <code>step</code> function transformed the <code>int
-              option</code> argument from the parsing into an
-            <code>int</code> suitable for <code>add_days</code>. This
-            transformation is explicitly represented in the type of the
-            <code>step</code> return value:</p>
-
-          <link rel="import" href="code/command-line-parsing/step.mlt" part="1"/>
-
-          <p>
-	    The first half of the <code>Spec.t</code> shows that the
-            callback type is <code>Date.t -&gt; int</code>, whereas the
-            resulting value expected from the next specification in the
-            chain is a <code>Date.t -&gt; int option</code>.</p>
-	</section>
-
-	<section id="adding-labeled-arguments-to-callbacks" data-type="sect2">
-          <h2>Adding Labeled Arguments to Callbacks</h2>
-
-          <p>
-	    The <code>step</code> chaining lets you control the
-            types of your callbacks very easily. This can help you
-            match existing interfaces or make things more explicit by
-            adding labeled arguments:
-
-	    <idx>callback function</idx>
-	    <idx>arguments/labeled arguments</idx>
-	    <idx>labeled arguments</idx></p>
-
-          <link rel="import" href="code/command-line-parsing/cal_add_labels.ml"/>
-
-          <p>
-	    This <code>cal_add_labels</code> example goes back to
-            our noninteractive calendar addition program, but the
-            <code>add_days</code> main function now expects labeled
-            arguments. The <code>step</code> <span class="keep-together">function</span> in the specification simply
-            converts the default <code>base</code> and
-            <code>days</code> arguments into a labeled function.</p>
-
-          <p>
-	    Labeled arguments are more verbose but can also help
-            prevent errors with command-line arguments with similar
-            types but different names and purposes. It's good form to
-            use labels when you have a lot of otherwise anonymous
-            <code>int</code> and <code>string</code> arguments.
-            <a data-type="indexterm" data-startref="CLPadv">&nbsp;</a></p>
-	</section>
-      </section>
-
-      <section id="command-line-auto-completion-with-bash" data-type="sect1">
-	<h1>Command-Line Autocompletion with bash</h1>
-
-	<p>
-	  Modern UNIX shells usually have a tab-completion feature
-	  to interactively help you figure out how to build a command
-	  line. These work by pressing the Tab key in the middle of
-	  typing a command, and seeing the options that pop up. You've
-	  probably used this most often to find the files in the
-	  current directory, but it can actually be extended for other
-	  parts of the command, too.
-
-	  <idx>tab-autocompletion</idx>
-	  <idx>autocompletion</idx>
-	  <idx>command-line parsing/autocompletion with bash</idx></p>
-
-	<p>
-	  The precise mechanism for autocompletion varies depending
-	  on what shell you are using, but we'll assume you are using
-	  the most common one: <span class="command"><em>bash</em></span>. This is the default
-	  interactive shell on most Linux distributions and Mac OS X,
-	  but you may need to switch to it on *BSD or Windows (when
-	  using Cygwin). The rest of this section assumes that you're
-	  using <span class="command"><em>bash</em></span>.
-
-	  <idx>bash autocompletion</idx></p>
-
-	<p>
-	  Bash autocompletion isn't always installed by default, so
-	  check your OS package manager to see if you have it
-	  available.</p>
-
-	<table>
-          <thead>
-            <tr>
-              <th>Operating system</th>
-
-              <th>Package manager</th>
-
-              <th>Package</th>
-            </tr>
-          </thead>
-
-          <tbody>
-            <tr>
-              <td>Debian Linux</td>
-
-              <td><code>apt</code></td>
-
-              <td><code>bash-completion</code></td>
-            </tr>
-
-            <tr>
-              <td>Mac OS X</td>
-
-              <td>Homebrew</td>
-
-              <td><code>bash-completion</code></td>
-            </tr>
-
-            <tr>
-              <td>FreeBSD</td>
-
-              <td>Ports system</td>
-
-              <td><em class="filename">/usr/ports/shells/bash-completion</em></td>
-            </tr>
-          </tbody>
-	</table>
-
-	<p>
-	  Once <em>bash</em> completion is installed and configured,
-	  check that it works by typing the <code>ssh</code> command
-	  and pressing the Tab key. This should show you the list of
-	  known hosts from your <em>~/.ssh/known_hosts</em> file. If it
-	  lists some hosts that you've recently connected to, you can
-	  continue on. If it lists the files in your current directory
-	  instead, then check your OS documentation to configure
-	  completion correctly.</p>
-
-	<p>
-	  One last bit of information you'll need to find is the
-	  location of the <em class="filename">bash_completion.d</em>
-	  directory. This is where all the shell fragments that contain
-	  the completion logic are held. On Linux, this is often in
-	  <em class="filename">/etc/bash_completion.d</em>, and in
-	  Homebrew on Mac OS X, it would be <em class="filename">/usr/local/etc/bash_completion.d</em> by
-	  default.</p>
-
-	<section id="generating-completion-fragments-from-command" data-type="sect2">
-          <h2>Generating Completion Fragments from Command</h2>
-
-          <p>
-	    The Command library has a declarative description of all
-            the possible valid options, and it can use this information
-            to generate a shell script that provides completion support
-            for that command. To generate the fragment, just run the
-            command with the
-            <code>COMMAND_OUTPUT_INSTALLATION_BASH</code> environment
-            variable set to any value.</p>
-
-          <p>
-	    For example, let's try it on our MD5 example from
-            earlier, assuming that the binary is called <span class="command"><em>basic_md5_with_flags</em></span> in the
-            current directory:</p>
-
-          <link rel="import" href="code/command-line-parsing/basic_md5_with_flags/basic_md5_with_flags.sh" part="completion"/>
-
-          <p>
-	    Recall that we used the <code>Arg_type.file</code> to
-            specify the argument type. This also supplies the
-            completion logic so that you can just press Tab to complete
-            files in your current directory.</p>
-	</section>
-
-	<section id="installing-the-completion-fragment" data-type="sect2">
-          <h2>Installing the Completion Fragment</h2>
-
-          <p>
-	    You don't need to worry about what the preceding output
-            script actually does (unless you have an unhealthy
-            fascination with shell scripting internals, that is).
-            Instead, redirect the output to a file in your current
-            directory and source it into your current shell:</p>
-
-          <link rel="import" href="code/command-line-parsing/cal_completion.rawsh"/>
-
-          <p>
-	    Command completion support works for flags and grouped
-            commands and is very useful when building larger
-            command-line interfaces. Don't forget to install the shell
-            fragment into your
-            global <em class="filename">bash_completion.d</em>
-            directory if you want it to be loaded in all of your login
-            shells.
-
-	    <idx>completion handlers</idx></p>
-
-          <div data-type="note">
-            <h1>Installing a Generic Completion Handler</h1>
-
-            <p>
-	      Sadly, <span class="command"><em>bash</em></span>
-              doesn't support installing a generic handler for all
-              Command-based applications. This means you have to
-              install the completion script for every application, but
-              you should be able to automate this in the build and
-              packaging system for your application.</p>
-
-            <p>
-	      It will help to check out how other applications
-              install tab-completion scripts and follow their lead, as
-              the details are very OS-specific.</p>
-          </div>
-	</section>
-      </section>
-
-      <section id="alternative-command-line-parsers" data-type="sect1">
-	<h1>Alternative Command-Line Parsers</h1>
-
-	<p>
-	  This rounds up our tour of the Command library. This isn't
-	  the only way to parse command-line arguments of course; there
-	  are several alternatives available on OPAM. Three of the most
-	  prominent ones follow:
-
-	  <idx>Cmdliner</idx>
-	  <idx>OCaml toolchain/ocaml-getopt</idx>
-	  <idx>Arg module</idx>
-	  <idx>command-line parsing/alternatives to Command library</idx>
-	  <idx>OPAM package manager</idx></p>
-
-	<dl>
-          <dt>The <code>Arg</code> module</dt>
-
-          <dd>
-            <p>
-	      The <code>Arg</code> module is from the OCaml standard
-              library, which is used by the compiler itself to handle
-              its command-line interface. Command is generally more
-              featureful than Arg (mainly via support for subcommands,
-              the <code>step</code> combinator to transform inputs, and
-              help generation), but there's absolutely nothing wrong
-              with using Arg either.</p>
-
-            <p>
-	      You can use the
-              <code>Command.Spec.flags_of_args_exn</code> function to
-              convert Arg specifications into ones compatible with
-              Command. This is quite often used to help port older
-              non-Core code into the Core standard library world.</p>
-          </dd>
-
-          <dt>
-            <a href="https://forge.ocamlcore.org/projects/ocaml-getopt/">ocaml-getopt</a>
-          </dt>
-
-          <dd>
-            <p>
-	      <code>ocaml-getopt</code> provides the general
-              command-line syntax of GNU <code>getopt</code> and
-              <code>getopt_long</code>. The GNU conventions are widely
-              used in the open source world, and this library lets your
-              OCaml programs obey the same rules.</p>
-          </dd>
-
-          <dt>
-            <a href="http://erratique.ch/software/cmdliner">Cmdliner</a>
-          </dt>
-
-          <dd>
-            <p>
-	      Cmdliner is a mix between the Command and Getopt
-              libraries. It allows for the declarative definition of
-              command-line interfaces but exposes a more
-              <code>getopt</code>-like interface. It also automates the
-              generation of UNIX man pages as part of the
-              specification. Cmdliner is the parser used by OPAM to
-              manage its command line.</p>
-          </dd>
-	</dl>
-      </section>
+
+    <section id="composing-specification-fragments-together" data-type="sect2">
+      <h2>Composing Specification Fragments Together</h2>
+
+      <p>
+	If you want to factor out common command-line
+        operations, the <code>++</code> operator will append two
+        specifications together. Let's add some dummy verbosity and
+        debug flags to our calendar application to illustrate
+        this.</p>
+
+      <link rel="import" href="code/command-line-parsing/cal_append.ml"/>
+
+      <p>
+	The definitions of the specifications are very similar
+        to the earlier example, except that they append a
+        <code>common</code> parameter after each specification. We
+        can supply these flags when defining the groups.</p>
+
+      <link rel="import" href="code/command-line-parsing/cal_append.ml" part="1"/>
+
+      <p>
+	Both of these flags will now be applied and passed to
+        all the callback functions. This makes code refactoring a
+        breeze by using the compiler to spot places where you use
+        commands. Just add a parameter to the common definition,
+        run the compiler, and fix type errors until everything
+        works again.
+
+	<idx>refactoring</idx></p>
+
+      <p>
+	For example, if we remove the <code>verbose</code> flag
+        and recompile, we'll get this impressively long type
+        error:</p>
+      <link rel="import" href="code/command-line-parsing/cal_append_broken/jbuild"/>
+      <link rel="import" href="code/command-line-parsing/cal_append_broken/build_cal_append_broken.errsh"/>
+
+      <p>
+	While this does look scary, the key line to scan is the
+        last one, where it's telling you that you have supplied too
+        many arguments in the callback function (<code>unit -&gt;
+          unit</code> versus <code>unit</code>). If you started with
+        a working program and made this single change, you
+        typically don't even need to read the type error, as the
+        filename and location information is sufficient to make the
+        obvious fix.</p>
     </section>
->>>>>>> 30e6a63b
+
+    <section id="prompting-for-interactive-input" data-type="sect2">
+      <h2>Prompting for Interactive Input</h2>
+
+      <p>
+	The <code>step</code> combinator lets you control the
+        normal course of parsing by supplying a function that maps
+        callback arguments to a new set of values. For instance,
+        let's revisit our first calendar application that added a
+        number of days onto a supplied base date:
+
+	<idx>interactive input/prompts for</idx></p>
+
+      <link rel="import" href="code/command-line-parsing/cal_add_days.ml"/>
+
+      <p>
+	This program requires you to specify both the
+        <code>base</code> date and the number of <code>days</code>
+        to add onto it. If <code>days</code> isn't supplied on the
+        command line, an error is output. Now let's modify it to
+        interactively prompt for a number of days if only the
+        <code>base</code> date is supplied:</p>
+
+      <link rel="import" href="code/command-line-parsing/cal_add_interactive/cal_add_interactive.ml"/>
+
+      <p>
+	The <code>days</code> anonymous argument is now an
+        optional integer in the spec, and we want to transform it
+        into a nonoptional value before calling our
+        <code>add_days</code> callback. The <code>step</code>
+        combinator lets us perform this transformation by applying
+        its supplied callback function first. In the example, the
+        callback first checks if <code>days</code> is defined. If
+        it's undefined, then it interactively reads an integer from
+        the standard input.</p>
+
+      <p>
+	The first <code>m</code> argument to the
+        <code>step</code> callback is the next callback function in
+        the chain. The transformation is completed by calling
+        <code>m base days</code> to continue processing with the
+        new values we've just calculated. The <code>days</code>
+        value that is passed onto the next callback now has a
+        nonoptional <code>int</code> type:</p>
+
+      <link rel="import" href="code/command-line-parsing/cal_add_interactive/build_and_run_cal_add_interactive.sh"/>
+
+      <p>
+	The transformation means that the <code>add_days</code>
+        callback can just keep its original definition of
+        <code>Date.t -&gt; int -&gt; unit</code>. The
+        <code>step</code> function transformed the <code>int
+          option</code> argument from the parsing into an
+        <code>int</code> suitable for <code>add_days</code>. This
+        transformation is explicitly represented in the type of the
+        <code>step</code> return value:</p>
+
+      <link rel="import" href="code/command-line-parsing/step.mlt" part="1"/>
+
+      <p>
+	The first half of the <code>Spec.t</code> shows that the
+        callback type is <code>Date.t -&gt; int</code>, whereas the
+        resulting value expected from the next specification in the
+        chain is a <code>Date.t -&gt; int option</code>.</p>
+    </section>
+
+    <section id="adding-labeled-arguments-to-callbacks" data-type="sect2">
+      <h2>Adding Labeled Arguments to Callbacks</h2>
+
+      <p>
+	The <code>step</code> chaining lets you control the
+        types of your callbacks very easily. This can help you
+        match existing interfaces or make things more explicit by
+        adding labeled arguments:
+
+	<idx>callback function</idx>
+	<idx>arguments/labeled arguments</idx>
+	<idx>labeled arguments</idx></p>
+
+      <link rel="import" href="code/command-line-parsing/cal_add_labels.ml"/>
+
+      <p>
+	This <code>cal_add_labels</code> example goes back to
+        our noninteractive calendar addition program, but the
+        <code>add_days</code> main function now expects labeled
+        arguments. The <code>step</code> <span class="keep-together">function</span> in the specification simply
+        converts the default <code>base</code> and
+        <code>days</code> arguments into a labeled function.</p>
+
+      <p>
+	Labeled arguments are more verbose but can also help
+        prevent errors with command-line arguments with similar
+        types but different names and purposes. It's good form to
+        use labels when you have a lot of otherwise anonymous
+        <code>int</code> and <code>string</code> arguments.
+        <a data-type="indexterm" data-startref="CLPadv">&nbsp;</a></p>
+    </section>
+  </section>
+
+  <section id="command-line-auto-completion-with-bash" data-type="sect1">
+    <h1>Command-Line Autocompletion with bash</h1>
+
+    <p>
+      Modern UNIX shells usually have a tab-completion feature
+      to interactively help you figure out how to build a command
+      line. These work by pressing the Tab key in the middle of
+      typing a command, and seeing the options that pop up. You've
+      probably used this most often to find the files in the
+      current directory, but it can actually be extended for other
+      parts of the command, too.
+
+      <idx>tab-autocompletion</idx>
+      <idx>autocompletion</idx>
+      <idx>command-line parsing/autocompletion with bash</idx></p>
+
+    <p>
+      The precise mechanism for autocompletion varies depending
+      on what shell you are using, but we'll assume you are using
+      the most common one: <span class="command"><em>bash</em></span>. This is the default
+      interactive shell on most Linux distributions and Mac OS X,
+      but you may need to switch to it on *BSD or Windows (when
+      using Cygwin). The rest of this section assumes that you're
+      using <span class="command"><em>bash</em></span>.
+
+      <idx>bash autocompletion</idx></p>
+
+    <p>
+      Bash autocompletion isn't always installed by default, so
+      check your OS package manager to see if you have it
+      available.</p>
+
+    <table>
+      <thead>
+        <tr>
+          <th>Operating system</th>
+
+          <th>Package manager</th>
+
+          <th>Package</th>
+        </tr>
+      </thead>
+
+      <tbody>
+        <tr>
+          <td>Debian Linux</td>
+
+          <td><code>apt</code></td>
+
+          <td><code>bash-completion</code></td>
+        </tr>
+
+        <tr>
+          <td>Mac OS X</td>
+
+          <td>Homebrew</td>
+
+          <td><code>bash-completion</code></td>
+        </tr>
+
+        <tr>
+          <td>FreeBSD</td>
+
+          <td>Ports system</td>
+
+          <td><em class="filename">/usr/ports/shells/bash-completion</em></td>
+        </tr>
+      </tbody>
+    </table>
+
+    <p>
+      Once <em>bash</em> completion is installed and configured,
+      check that it works by typing the <code>ssh</code> command
+      and pressing the Tab key. This should show you the list of
+      known hosts from your <em>~/.ssh/known_hosts</em> file. If it
+      lists some hosts that you've recently connected to, you can
+      continue on. If it lists the files in your current directory
+      instead, then check your OS documentation to configure
+      completion correctly.</p>
+
+    <p>
+      One last bit of information you'll need to find is the
+      location of the <em class="filename">bash_completion.d</em>
+      directory. This is where all the shell fragments that contain
+      the completion logic are held. On Linux, this is often in
+      <em class="filename">/etc/bash_completion.d</em>, and in
+      Homebrew on Mac OS X, it would be <em class="filename">/usr/local/etc/bash_completion.d</em> by
+      default.</p>
+
+    <section id="generating-completion-fragments-from-command" data-type="sect2">
+      <h2>Generating Completion Fragments from Command</h2>
+
+      <p>
+	The Command library has a declarative description of all
+        the possible valid options, and it can use this information
+        to generate a shell script that provides completion support
+        for that command. To generate the fragment, just run the
+        command with the
+        <code>COMMAND_OUTPUT_INSTALLATION_BASH</code> environment
+        variable set to any value.</p>
+
+      <p>
+	For example, let's try it on our MD5 example from
+        earlier, assuming that the binary is called <span class="command"><em>basic_md5_with_flags</em></span> in the
+        current directory:</p>
+
+      <link rel="import" href="code/command-line-parsing/basic_md5_with_flags/basic_md5_with_flags.sh" part="completion"/>
+
+      <p>
+	Recall that we used the <code>Arg_type.file</code> to
+        specify the argument type. This also supplies the
+        completion logic so that you can just press Tab to complete
+        files in your current directory.</p>
+    </section>
+
+    <section id="installing-the-completion-fragment" data-type="sect2">
+      <h2>Installing the Completion Fragment</h2>
+
+      <p>
+	You don't need to worry about what the preceding output
+        script actually does (unless you have an unhealthy
+        fascination with shell scripting internals, that is).
+        Instead, redirect the output to a file in your current
+        directory and source it into your current shell:</p>
+
+      <link rel="import" href="code/command-line-parsing/cal_completion.rawsh"/>
+
+      <p>
+	Command completion support works for flags and grouped
+        commands and is very useful when building larger
+        command-line interfaces. Don't forget to install the shell
+        fragment into your
+        global <em class="filename">bash_completion.d</em>
+        directory if you want it to be loaded in all of your login
+        shells.
+
+	<idx>completion handlers</idx></p>
+
+      <div data-type="note">
+        <h1>Installing a Generic Completion Handler</h1>
+
+        <p>
+	  Sadly, <span class="command"><em>bash</em></span>
+          doesn't support installing a generic handler for all
+          Command-based applications. This means you have to
+          install the completion script for every application, but
+          you should be able to automate this in the build and
+          packaging system for your application.</p>
+
+        <p>
+	  It will help to check out how other applications
+          install tab-completion scripts and follow their lead, as
+          the details are very OS-specific.</p>
+      </div>
+    </section>
+  </section>
+
+  <section id="alternative-command-line-parsers" data-type="sect1">
+    <h1>Alternative Command-Line Parsers</h1>
+
+    <p>
+      This rounds up our tour of the Command library. This isn't
+      the only way to parse command-line arguments of course; there
+      are several alternatives available on OPAM. Three of the most
+      prominent ones follow:
+
+      <idx>Cmdliner</idx>
+      <idx>OCaml toolchain/ocaml-getopt</idx>
+      <idx>Arg module</idx>
+      <idx>command-line parsing/alternatives to Command library</idx>
+      <idx>OPAM package manager</idx></p>
+
+    <dl>
+      <dt>The <code>Arg</code> module</dt>
+
+      <dd>
+        <p>
+	  The <code>Arg</code> module is from the OCaml standard
+          library, which is used by the compiler itself to handle
+          its command-line interface. Command is generally more
+          featureful than Arg (mainly via support for subcommands,
+          the <code>step</code> combinator to transform inputs, and
+          help generation), but there's absolutely nothing wrong
+          with using Arg either.</p>
+
+        <p>
+	  You can use the
+          <code>Command.Spec.flags_of_args_exn</code> function to
+          convert Arg specifications into ones compatible with
+          Command. This is quite often used to help port older
+          non-Core code into the Core standard library world.</p>
+      </dd>
+
+      <dt>
+        <a href="https://forge.ocamlcore.org/projects/ocaml-getopt/">ocaml-getopt</a>
+      </dt>
+
+      <dd>
+        <p>
+	  <code>ocaml-getopt</code> provides the general
+          command-line syntax of GNU <code>getopt</code> and
+          <code>getopt_long</code>. The GNU conventions are widely
+          used in the open source world, and this library lets your
+          OCaml programs obey the same rules.</p>
+      </dd>
+
+      <dt>
+        <a href="http://erratique.ch/software/cmdliner">Cmdliner</a>
+      </dt>
+
+      <dd>
+        <p>
+	  Cmdliner is a mix between the Command and Getopt
+          libraries. It allows for the declarative definition of
+          command-line interfaces but exposes a more
+          <code>getopt</code>-like interface. It also automates the
+          generation of UNIX man pages as part of the
+          specification. Cmdliner is the parser used by OPAM to
+          manage its command line.</p>
+      </dd>
+    </dl>
+  </section>
+</section>