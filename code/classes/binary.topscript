class square w = object(self : 'self) 
    method width = w
    method area = Float.of_int (self#width * self#width)
    method equals (other : 'self) = other#width = self#width
  end ;;
class circle r = object(self : 'self)
    method radius = r
    method area = 3.14 *. (Float.of_int self#radius) ** 2.0
    method equals (other : 'self) = other#radius = self#radius
  end ;;
#part 1
(new square 5)#equals (new square 5) ;;
(new circle 10)#equals (new circle 7) ;;
#part 2
type shape = < equals : shape -> bool; area : float > ;;
(new square 5 :> shape) ;;
#part 3
(object method area = 5 end) = (object method area = 5 end) ;;
#part 4
type shape_repr =
  | Square of int
  | Circle of int ;;
type shape =
  < repr : shape_repr; equals : shape -> bool; area : float > ;;
<<<<<<< HEAD
class square w = object(self : 'self) 
=======
class square w = object(self) 
>>>>>>> 61f20ffd
    method width = w
    method area = Float.of_int (self#width * self#width)
    method repr = Square self#width
    method equals (other : shape) = other#repr = self#repr
  end ;;
<|MERGE_RESOLUTION|>--- conflicted
+++ resolved
@@ -22,11 +22,7 @@
   | Circle of int ;;
 type shape =
   < repr : shape_repr; equals : shape -> bool; area : float > ;;
-<<<<<<< HEAD
-class square w = object(self : 'self) 
-=======
 class square w = object(self) 
->>>>>>> 61f20ffd
     method width = w
     method area = Float.of_int (self#width * self#width)
     method repr = Square self#width
